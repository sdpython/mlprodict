"""
@brief      test log(time=2s)
"""
import unittest
import numpy
from pyquickhelper.pycode import ExtTestCase
from sklearn.compose import ColumnTransformer
from sklearn.linear_model import LogisticRegression, SGDClassifier
from sklearn.pipeline import Pipeline, FeatureUnion
from sklearn.impute import SimpleImputer
from sklearn.preprocessing import OneHotEncoder, StandardScaler, MinMaxScaler
from sklearn.datasets import load_iris
from sklearn.model_selection import train_test_split
try:
    from sklearn.utils._testing import ignore_warnings
except ImportError:
    from sklearn.utils.testing import ignore_warnings
from sklearn.ensemble import (
    RandomForestRegressor, AdaBoostRegressor)
from skl2onnx.algebra.onnx_ops import (  # pylint: disable=E0611
    OnnxIdentity, OnnxAdd)
from skl2onnx.common.data_types import FloatTensorType
from mlprodict.onnxrt.optim.sklearn_helper import (
    enumerate_pipeline_models, inspect_sklearn_model)
from mlprodict.onnxrt.optim.onnx_helper import onnx_statistics
from mlprodict.onnx_conv import to_onnx
from mlprodict.tools import get_opset_number_from_onnx


class TestSklearnHelper(ExtTestCase):

    def test_pipeline(self):
        numeric_features = ['age', 'fare']
        numeric_transformer = Pipeline(steps=[
            ('imputer', SimpleImputer(strategy='median')),
            ('scaler', StandardScaler())])

        categorical_features = ['embarked', 'sex', 'pclass']
        categorical_transformer = Pipeline(steps=[
            ('imputer', SimpleImputer(strategy='constant', fill_value='missing')),
            ('onehot', OneHotEncoder(handle_unknown='ignore'))])

        preprocessor = ColumnTransformer(
            transformers=[
                ('num', numeric_transformer, numeric_features),
                ('cat', categorical_transformer, categorical_features),
            ])

        clf = Pipeline(steps=[('preprocessor', preprocessor),
                              ('classifier', LogisticRegression(solver='lbfgs'))])
        steps = list(enumerate_pipeline_models(clf))
        self.assertEqual(len(steps), 9)

    def test_union_features(self):
        model = Pipeline([('scaler1', StandardScaler()),
                          ('union', FeatureUnion([
                              ('scaler2', StandardScaler()),
                              ('scaler3', MinMaxScaler())]))])
        steps = list(enumerate_pipeline_models(model))
        self.assertEqual(len(steps), 5)

    @ignore_warnings(category=(UserWarning, RuntimeWarning, DeprecationWarning))
    def test_statistics_rf(self):
        iris = load_iris()
        X, y = iris.data, iris.target
        X_train, __, y_train, _ = train_test_split(X, y, random_state=11)
        clr = RandomForestRegressor(n_estimators=10, n_jobs=1, max_depth=4)
        clr.fit(X_train, y_train)
        res = inspect_sklearn_model(clr)
        self.assertEqual(res['max_depth'], 4)
        self.assertEqual(res['ntrees'], 10)
        onx = to_onnx(clr, X_train[:1].astype(numpy.float32))
        ostats = onnx_statistics(onx)
        for k, v in {'nnodes': 1, 'doc_string': '', 'domain': 'ai.onnx', 'model_version': 0,
                     'producer_name': 'skl2onnx', 'ai.onnx.ml': 1}.items():
            self.assertEqual(ostats[k], v)

    @ignore_warnings(category=(UserWarning, RuntimeWarning, DeprecationWarning))
    def test_statistics_adaboost(self):
        iris = load_iris()
        X, y = iris.data, iris.target
        X_train, __, y_train, _ = train_test_split(X, y, random_state=11)
        clr = AdaBoostRegressor(n_estimators=10)
        clr.fit(X_train, y_train)
        res = inspect_sklearn_model(clr)
        self.assertEqual(res['max_depth'], 3)
        self.assertGreater(res['ntrees'], 1)

    @ignore_warnings(category=(UserWarning, RuntimeWarning, DeprecationWarning))
    def test_statistics_pipeline_rf(self):
        iris = load_iris()
        X, y = iris.data, iris.target
        X_train, __, y_train, _ = train_test_split(X, y, random_state=11)
        clr = Pipeline([('scaler1', StandardScaler()),
                        ('rf', RandomForestRegressor(n_estimators=10, n_jobs=1, max_depth=4))])
        clr.fit(X_train, y_train)
        res = inspect_sklearn_model(clr)
        self.assertEqual(res['max_depth'], 4)
        self.assertEqual(res['ntrees'], 10)
        self.assertEqual(res['nop'], 11)
        onx = to_onnx(clr, X_train[:1].astype(numpy.float32))
        ostats = onnx_statistics(onx)
        for k, v in {'nnodes': 2, 'doc_string': '', 'domain': 'ai.onnx', 'model_version': 0,
                     'producer_name': 'skl2onnx', 'ai.onnx.ml': 1}.items():
            self.assertEqual(ostats[k], v)

    @ignore_warnings(category=(UserWarning, RuntimeWarning, DeprecationWarning))
    def test_statistics_lin(self):
        iris = load_iris()
        X, y = iris.data, iris.target
        X_train, __, y_train, _ = train_test_split(X, y, random_state=11)
        clr = LogisticRegression()
        clr.fit(X_train, y_train)
        res = inspect_sklearn_model(clr)
        self.assertEqual(res, {'ncoef': 3, 'nlin': 1, 'nop': 1})

    @ignore_warnings(category=(UserWarning, RuntimeWarning, DeprecationWarning))
    def test_statistics_pipeline_sgd(self):
        iris = load_iris()
        X, y = iris.data, iris.target
        X_train, __, y_train, _ = train_test_split(X, y, random_state=11)
        clr = SGDClassifier()
        clr.fit(X_train, y_train)
        onx = to_onnx(clr, X_train[:1].astype(numpy.float32))
        ostats = onnx_statistics(onx)
<<<<<<< HEAD
        for k, v in {'nnodes': 8, 'doc_string': '', 'domain': 'ai.onnx', 'model_version': 0,
                     'producer_name': 'skl2onnx', 'ai.onnx.ml': 1}.items():
            self.assertEqual(ostats[k], v)
=======
        for k, v in {'nnodes': 8, 'doc_string': '', 'domain': 'ai.onnx',
                     'model_version': 0, 'producer_name': 'skl2onnx',
                     'ai.onnx.ml': 1}.items():
            try:
                self.assertEqual(ostats[k], v)
            except AssertionError as e:
                raise AssertionError(
                    "Issue with '{}' -> {}.".format(k, v)) from e
>>>>>>> a82bac18
        self.assertIn('', ostats)
        self.assertIn("op_Cast", ostats)

    def test_onnx_stat_recursive(self):
        from skl2onnx.algebra.complex_functions import onnx_squareform_pdist
        cop = OnnxAdd(
            OnnxIdentity('input', op_version=get_opset_number_from_onnx()),
            'input', op_version=get_opset_number_from_onnx())
        cdist = onnx_squareform_pdist(
            cop, dtype=numpy.float32, op_version=get_opset_number_from_onnx())
        cop2 = OnnxIdentity(cdist, output_names=['cdist'],
                            op_version=get_opset_number_from_onnx())

        model_def = cop2.to_onnx(
            {'input': FloatTensorType()},
            outputs=[('cdist', FloatTensorType())],
            target_opset=get_opset_number_from_onnx())
        stats = onnx_statistics(model_def)
        self.assertIn('subgraphs', stats)
        self.assertGreater(stats['subgraphs'], 1)
        self.assertGreater(stats['op_Identity'], 2)


if __name__ == "__main__":
    unittest.main()<|MERGE_RESOLUTION|>--- conflicted
+++ resolved
@@ -123,11 +123,6 @@
         clr.fit(X_train, y_train)
         onx = to_onnx(clr, X_train[:1].astype(numpy.float32))
         ostats = onnx_statistics(onx)
-<<<<<<< HEAD
-        for k, v in {'nnodes': 8, 'doc_string': '', 'domain': 'ai.onnx', 'model_version': 0,
-                     'producer_name': 'skl2onnx', 'ai.onnx.ml': 1}.items():
-            self.assertEqual(ostats[k], v)
-=======
         for k, v in {'nnodes': 8, 'doc_string': '', 'domain': 'ai.onnx',
                      'model_version': 0, 'producer_name': 'skl2onnx',
                      'ai.onnx.ml': 1}.items():
@@ -136,7 +131,6 @@
             except AssertionError as e:
                 raise AssertionError(
                     "Issue with '{}' -> {}.".format(k, v)) from e
->>>>>>> a82bac18
         self.assertIn('', ostats)
         self.assertIn("op_Cast", ostats)
 
