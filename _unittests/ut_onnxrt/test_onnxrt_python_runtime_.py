--- conflicted
+++ resolved
@@ -4579,9 +4579,5 @@
 
 if __name__ == "__main__":
     # Working
-<<<<<<< HEAD
     # TestOnnxrtPythonRuntime().test_onnxt_runtime_hardswish()
-=======
-    # TestOnnxrtPythonRuntime().test_onnxt_runtime_elu()
->>>>>>> 4c9a322a
     unittest.main(verbosity=2)