"""
@brief      test log(time=152s)
"""
import unittest
import pprint
import warnings
import sys
from logging import getLogger
from contextlib import redirect_stdout
from io import StringIO
import numpy
import onnx
from scipy.sparse import coo_matrix, csr_matrix, SparseEfficiencyWarning
from scipy.special import (  # pylint: disable=E0611
    expit as logistic_sigmoid, erf)
from scipy.spatial.distance import cdist
from onnx import TensorProto, __version__ as onnx_version
from onnx.helper import make_sparse_tensor, make_tensor
from onnx.defs import onnx_opset_version
from onnx.numpy_helper import from_array
from pyquickhelper.pycode import ExtTestCase
from pyquickhelper.texthelper import compare_module_version
from sklearn.utils.extmath import softmax
try:
    from sklearn.utils._testing import ignore_warnings
except ImportError:
    from sklearn.utils.testing import ignore_warnings
from skl2onnx.algebra.onnx_ops import (  # pylint: disable=E0611
    OnnxAbs, OnnxAdd, OnnxAnd,
    OnnxArgMax_11, OnnxArgMax,
    OnnxArgMin_11, OnnxArgMin,
    OnnxBatchNormalization, OnnxBitShift,
    OnnxAcos, OnnxAcosh, OnnxAsin, OnnxAsinh, OnnxAtan, OnnxAtanh,
    OnnxAveragePool,
    OnnxCast, OnnxCastLike, OnnxCeil, OnnxClip,
    OnnxCompress,
    OnnxConcat, OnnxConv, OnnxConvTranspose,
    OnnxConstant, OnnxConstant_9, OnnxConstant_11,
    OnnxConstant_12, OnnxConstant_13,
    OnnxConstantOfShape,
    OnnxCos, OnnxCosh,
    OnnxCumSum,
    OnnxDequantizeLinear,
    OnnxDet, OnnxDiv,
    OnnxDropout, OnnxDropout_7,
    OnnxEinsum, OnnxEqual, OnnxErf, OnnxExp, OnnxExpand, OnnxEyeLike,
    OnnxFlatten, OnnxFloor,
    OnnxGreater, OnnxGreaterOrEqual, OnnxGemm, OnnxGlobalAveragePool,
<<<<<<< HEAD
    OnnxHardSwish,
=======
    OnnxHardSigmoid,
>>>>>>> ad03f33c
    OnnxIdentity, OnnxIsNaN,
    OnnxLeakyRelu, OnnxLess, OnnxLessOrEqual,
    OnnxLog, OnnxLogSoftmax, OnnxLpNormalization,
    OnnxMatMul, OnnxMax, OnnxMaxPool, OnnxMean, OnnxMin, OnnxMod, OnnxMul,
    OnnxNeg, OnnxNot,
    OnnxOr,
    OnnxPad, OnnxPow,
    OnnxQLinearConv, OnnxQuantizeLinear,
    OnnxRange,
    OnnxReciprocal,
    OnnxReduceL1, OnnxReduceL2,
    OnnxReduceLogSumExp, OnnxReduceMax, OnnxReduceMean, OnnxReduceMin,
    OnnxReduceProd,
    OnnxReduceSum, OnnxReduceSumApi11,
    OnnxReduceSum_13, OnnxReduceSum_11, OnnxReduceSum_1,
    OnnxReduceSumSquare,
    OnnxRelu, OnnxReshape,
    OnnxRound,
    OnnxScatterElements,
    OnnxSelu, OnnxSequenceAt, OnnxSequenceConstruct,
    OnnxShape, OnnxSlice, OnnxSigmoid, OnnxSign,
    OnnxSin, OnnxSinh,
    OnnxSize, OnnxSoftmax,
    OnnxSplit, OnnxSplitApi11,
    OnnxSqrt, OnnxSub, OnnxSum,
    OnnxSqueeze, OnnxSqueezeApi11,
    OnnxTan, OnnxTanh, OnnxTopK, OnnxTranspose, OnnxTrilu,
    OnnxUnsqueeze, OnnxUnsqueezeApi11
)
try:
    from skl2onnx.algebra.onnx_ops import OnnxCelu
except ImportError:
    OnnxCelu = None
try:
    from skl2onnx.algebra.onnx_ops import OnnxBatchNormalization_14
except ImportError:
    OnnxBatchNormalization_14 = None
from skl2onnx import __version__ as skl2onnx_version, __max_supported_opset__
from mlprodict.onnxrt import OnnxInference, OnnxShapeInference
from mlprodict.onnxrt.validate.validate_python import validate_python_inference
from mlprodict.onnxrt.ops_cpu.op_batch_normalization import (
    _batchnorm_test_mode, _batchnorm_training_mode)
from mlprodict.onnxrt.ops_cpu.op_average_pool import (
    _get_output_shape, _pool, _get_pad_shape)
from mlprodict.onnxrt.ops_cpu.op_global_average_pool import _global_average_pool
from mlprodict.onnxrt.ops_cpu._op_onnx_numpy import (  # pylint: disable=E0611,E0401
    topk_element_min_double, topk_element_max_double,
    topk_element_fetch_double,
    topk_element_min_float, topk_element_max_float, topk_element_fetch_float,
    topk_element_min_int64, topk_element_max_int64, topk_element_fetch_int64)
from mlprodict.onnxrt.ops_cpu.op_celu import _vcelu1, pycelu
from mlprodict.onnxrt.ops_cpu.op_leaky_relu import _leaky_relu, _leaky_relu_inplace
from mlprodict.onnxrt.ops_cpu.op_topk import topk_sorted_implementation
from mlprodict.onnxrt.ops_cpu.op_pad import _pad_impl
from mlprodict.onnxrt.ops_cpu.op_max_pool import (
    _pool_get_output_shape, _pool_impl)
from mlprodict.onnxrt.ops_cpu.op_dropout import _dropout
from mlprodict.onnxrt.ops_cpu._op_helper import proto2dtype
from mlprodict.onnx_tools.onnx2py_helper import (
    guess_proto_dtype, _elem_type_as_str)
from mlprodict.testing.test_utils.quantized_tensor import (
    QuantizedTensor, QuantizedBiasTensor, test_qlinear_conv)
from mlprodict.onnxrt.ops_cpu.op_qlinear_conv_ import (  # pylint: disable=W0611,E0611,E0401
    test_qgemm0, test_qgemm1)
from mlprodict.onnxrt.ops_cpu.op_constant import Constant_12, Constant_11, Constant_9
from mlprodict.onnxrt.ops_shape.shape_excs import ShapeInferenceException
from mlprodict.plotting.text_plot import onnx_simple_text_plot
from mlprodict import __max_supported_opset__ as TARGET_OPSET, get_ir_version

from skl2onnx.common.data_types import (  # pylint: disable=C0412
    FloatTensorType, Int64TensorType, DoubleTensorType, StringTensorType,
    Int32TensorType, BooleanTensorType, UInt8TensorType,
    Int16TensorType, Int8TensorType, UInt16TensorType,
    UInt32TensorType, UInt64TensorType, Float16TensorType)

try:
    numpy_str = numpy.str_
except ImportError:
    numpy_str = str

try:
    numpy_bool = numpy.bool_
except ImportError:
    numpy_bool = bool


sparse_support = []
sparse_no_numpy = []
python_tested = []


def make_coo_matrix(*args, **kwargs):
    coo = coo_matrix(*args, **kwargs)
    coo.row = coo.row.astype(numpy.int64)
    coo.col = coo.col.astype(numpy.int64)
    return coo


def wraplog():
    # from datetime import datetime
    def wrapper(fct):
        def call_f(self):
            # no = datetime.now()
            # print('BEGIN %s' % fct.__name__)
            with warnings.catch_warnings(record=True):
                warnings.simplefilter("always", DeprecationWarning)
                fct(self)
            # print('DONE %s - %r' % (fct.__name__, datetime.now() - no))
        return call_f
    return wrapper


class TestOnnxrtPythonRuntime(ExtTestCase):  # pylint: disable=R0904

    @classmethod
    def setUpClass(cls):
        pass

    @classmethod
    def tearDownClass(cls):
        if __name__ == "__main__":
            print('-----------')
            pprint.pprint(sparse_support)
            print('-----------')
            pprint.pprint(sparse_no_numpy)
            print('-----------')
            pprint.pprint(
                list(sorted({_.__name__ for _ in python_tested})))
            print('-----------')

    def setUp(self):
        logger = getLogger('skl2onnx')
        logger.disabled = True

    def test_opset_skl2onnx(self):
        opset_mlprodict = TARGET_OPSET
        opset_skl2onnx = __max_supported_opset__
        self.assertGreater(opset_skl2onnx, opset_mlprodict)

    def _check_shape_inference(self, onnx_cl, model_def):
        if onnx_cl in {OnnxCastLike}:
            try:
                shapeinf = OnnxShapeInference(model_def)
            except Exception as e:
                raise AssertionError(
                    "Unable to infer shape for:\n%s"
                    "" % onnx_simple_text_plot(model_def)) from e
            try:
                shape_results = shapeinf.run()
            except Exception as e:
                raise AssertionError(
                    "Unable to infer shape %r in\n%r\n." % (
                        e, model_def)) from e
            shape = shape_results.get()
            try:
                self.assertIn('X', shape)
                self.assertIn('Y', shape)
                self.assertIn('Z', shape)
                self.assertEqual(shape['X'].shape, shape['Z'].shape)
                self.assertEqual(shape['Z'].dtype, shape['Y'].dtype)
            except Exception as e:
                raise AssertionError(
                    "Discrepancies in\n%s\n--ONNX--\n%s" % (
                        pprint.pformat(shape),
                        onnx_simple_text_plot(model_def))) from e

    def common_expected_shapes_types(self, oinf, inputs, got, onnx_cl, model_def,
                                     raise_shape=False):
        expected_types = oinf.infer_types()
        self.assertEqual(set(got) & set(expected_types), set(got))
        for k, v in got.items():
            if expected_types[k] in (str, numpy.str_):
                # Type mismatch: dtype('<U32') != <class 'str'>
                continue
            if v.dtype != expected_types[k]:
                raise AssertionError(
                    "Type mismatch: %r != %r\nexpected_types=%r\ngot=%r"
                    "\n----\n%r" % (
                        v.dtype, expected_types[k], expected_types, got,
                        model_def))

        try:
            expected_shapes = oinf.infer_shapes()
            self.assertEqual(set(got) & set(expected_shapes), set(got))
        except RuntimeError as e:
            if raise_shape:
                raise e
            warnings.warn("infer_shapes fails for operator %r." % onnx_cl)

        res = oinf.infer_sizes(inputs)
        self.assertIsInstance(res, dict)

    @ignore_warnings(category=(RuntimeWarning, DeprecationWarning,
                               SparseEfficiencyWarning, PendingDeprecationWarning))
    def common_test_onnxt_runtime_unary(self, onnx_cl, np_fct,
                                        op_version=None,
                                        outputs=None, debug=False,
                                        do_sparse=True, raise_shape=False):
        if op_version is None:
            op_version = TARGET_OPSET
        try:
            onx = onnx_cl('X', output_names=['Y'], op_version=op_version)
        except RuntimeError as e:
            raise RuntimeError('onnx.opset={} op_version={}'.format(
                TARGET_OPSET, op_version)) from e
        X = numpy.array([[1, 2], [3, -4]], dtype=numpy.float64)
        model_def = onx.to_onnx(
            {'X': X.astype(numpy.float32)}, target_opset=op_version,
            outputs=outputs)
        if debug:
            print(model_def)
        python_tested.append(onnx_cl)

        # python code
        oinfpy = OnnxInference(model_def, runtime="python", inplace=True)
        validate_python_inference(oinfpy, {'X': X.astype(numpy.float32)})

        # no inplace
        oinf = OnnxInference(model_def, inplace=False)
        all_names = "\n".join(
            "%s>=v%d" % (op.ops_.__class__.__name__,
                         op.ops_._schema.since_version)  # pylint: disable=W0212
            for op in oinf.sequence_)
        if debug:
            got = oinf.run({'X': X.astype(numpy.float32)},
                           verbose=1, fLOG=print)
        else:
            got = oinf.run({'X': X.astype(numpy.float32)})
        self.assertEqual(list(sorted(got)), ['Y'])
        self.common_expected_shapes_types(
            oinf, {'X': X.astype(numpy.float32)}, got, onnx_cl,
            model_def, raise_shape=raise_shape)

        try:
            self.assertEqualArray(np_fct(X), got['Y'], decimal=5)
        except AssertionError as e:
            raise AssertionError(
                'onnx.opset={} op_version={}\n--ONNX--\n{}\n--NAMES--\n{}'.format(
                    TARGET_OPSET, op_version, model_def,
                    all_names)) from e

        # inplace
        oinf = OnnxInference(model_def, input_inplace=False, inplace=True)
        got = oinf.run({'X': X})
        self.assertEqual(list(sorted(got)), ['Y'])
        self.assertEqualArray(np_fct(X), got['Y'], decimal=5)

        # inplace2
        onx2 = OnnxIdentity(
            onnx_cl('X', op_version=op_version),
            output_names=['Y'], op_version=op_version)
        model_def2 = onx2.to_onnx(
            {'X': X.astype(numpy.float32)}, target_opset=op_version,
            outputs=outputs)
        oinf = OnnxInference(model_def2, input_inplace=False, inplace=True)
        got = oinf.run({'X': X})
        self.assertEqual(list(sorted(got)), ['Y'])
        self.assertEqualArray(np_fct(X), got['Y'], decimal=5)

        # input inplace
        expe = np_fct(X)
        oinf = OnnxInference(model_def, input_inplace=True, inplace=True)
        got = oinf.run({'X': X})
        self.assertEqual(list(sorted(got)), ['Y'])
        self.assertEqualArray(expe, got['Y'], decimal=5)

        # shape
        if onnx_cl == OnnxNot:
            self.assertRaise(lambda: OnnxShapeInference(model_def),
                             ShapeInferenceException)
        else:
            shapeinf = OnnxShapeInference(model_def)
            try:
                shape_results = shapeinf.run()
            except Exception as e:
                raise AssertionError(
                    "Unable to infer shape %r in\n%r\n." % (
                        e, model_def)) from e
            shape = shape_results.get()
            self.assertIn('X', shape)
            self.assertIn('Y', shape)
            if onnx_cl == OnnxDet:
                self.assertEqual(shape['X'].dtype, shape['Y'].dtype)
                self.assertEqual(shape['Y'].shape, [])
            elif onnx_cl == OnnxIsNaN:
                self.assertEqual(shape['X'].shape, shape['Y'].shape)
                self.assertEqual(shape['Y'].dtype, numpy.bool_)
            else:
                self.assertEqual(shape['X'].shape, shape['Y'].shape)
                self.assertEqual(shape['X'].dtype, shape['Y'].dtype)

        # sparse
        if do_sparse:
            row = numpy.array([0, 0, 1, 3, 1])
            col = numpy.array([0, 2, 1, 3, 1])
            data = numpy.array([1, 1, 1, 1, 1])
            X = make_coo_matrix((data, (row.astype(numpy.int64),
                                        col.astype(numpy.int64))),
                                shape=(4, 4), dtype=numpy.float32)
            try:
                exp = np_fct(X)
            except (TypeError, NotImplementedError, ValueError) as e:
                # Function np_fct does not work on sparse data.
                sparse_no_numpy.append((onnx_cl.__name__, op_version, e))
                return

            model_def_sparse = onx.to_onnx(
                {'X': X.astype(numpy.float32)}, target_opset=op_version)
            oinf = OnnxInference(
                model_def_sparse, input_inplace=False, inplace=True)
            got = oinf.run({'X': X})
            self.assertEqual(list(sorted(got)), ['Y'])
            self.assertEqualSparseArray(exp, got['Y'], decimal=5)
            sparse_support.append(('UnOp', op_version, onnx_cl.__name__))

    @ignore_warnings(category=(RuntimeWarning, DeprecationWarning,
                               SparseEfficiencyWarning, PendingDeprecationWarning))
    def common_test_onnxt_runtime_binary(self, onnx_cl, np_fct,
                                         dtype=numpy.float32,
                                         op_version=None, debug=False,
                                         raise_shape=False):
        if op_version is None:
            op_version = TARGET_OPSET
        idi = numpy.identity(2, dtype=dtype)
        onx = onnx_cl('X', idi, output_names=['Y'], op_version=op_version)
        X = numpy.array([[1, 2], [3, -4]], dtype=numpy.float64)
        model_def = onx.to_onnx({'X': X.astype(dtype)},
                                target_opset=op_version)
        oinf = OnnxInference(model_def)
        if debug:
            got = oinf.run({'X': X.astype(dtype)}, verbose=1, fLOG=print)
        else:
            got = oinf.run({'X': X.astype(dtype)})
        self.assertEqual(list(sorted(got)), ['Y'])
        self.common_expected_shapes_types(
            oinf, {'X': X.astype(dtype)}, got, onnx_cl, model_def,
            raise_shape=raise_shape)
        exp = np_fct(X, idi)
        self.assertEqualArray(exp, got['Y'], decimal=5)

        # python code
        python_tested.append(onnx_cl)
        oinfpy = OnnxInference(model_def, runtime="python", inplace=True)
        validate_python_inference(oinfpy, {'X': X.astype(dtype)})

        # shape
        if onnx_cl not in {OnnxSum, OnnxMatMul}:
            shapeinf = OnnxShapeInference(model_def)
            try:
                shape_results = shapeinf.run()
            except Exception as e:
                raise AssertionError(
                    "Unable to infer shape %r in\n%r\n." % (
                        e, model_def)) from e
            shape = shape_results.get()
            self.assertIn('X', shape)
            self.assertIn('Y', shape)
            if onnx_cl in {OnnxSub, OnnxMul, OnnxDiv, OnnxAdd, OnnxAnd,
                           OnnxOr, OnnxMod, OnnxMax, OnnxMin, OnnxPow}:
                self.assertEqual(shape['X'].dtype, shape['Y'].dtype)
                self.assertIn(shape['Y'].shape[0], shape['X'].shape[0])
                self.assertEqual(shape['X'].shape[1], shape['Y'].shape[1])
            elif onnx_cl in {OnnxLessOrEqual, OnnxGreater, OnnxGreaterOrEqual,
                             OnnxLess, OnnxEqual}:
                self.assertEqual(shape['X'].dtype, numpy.float32)
                self.assertEqual(shape['Y'].dtype, numpy.bool_)
                self.assertIn(shape['Y'].shape[0], shape['X'].shape[0])
                self.assertEqual(shape['X'].shape[1], shape['Y'].shape[1])
            else:
                self.assertEqual(shape['X'].shape, shape['Y'].shape)
                self.assertEqual(shape['X'].dtype, shape['Y'].dtype)

        # sparse
        idi = make_coo_matrix(numpy.identity(2)).astype(numpy.float32)
        X = make_coo_matrix(numpy.array(
            [[0, 2], [3, -4]], dtype=numpy.float32))
        try:
            exp = np_fct(X, idi)
        except (TypeError, NotImplementedError, ValueError) as e:
            # Function np_fct does not work on sparse data.
            sparse_no_numpy.append((onnx_cl.__name__, op_version, e))
            return

        onx = onnx_cl('X', idi, output_names=['Y'], op_version=op_version)
        model_def_sparse = onx.to_onnx({'X': X}, target_opset=op_version)
        try:
            oinf = OnnxInference(
                model_def_sparse, input_inplace=False, inplace=True)
        except RuntimeError as e:
            raise RuntimeError(
                "Unable to load sparse model\n{}".format(
                    model_def_sparse)) from e
        if debug:
            got = oinf.run({'X': X}, verbose=1, fLOG=print)
        else:
            got = oinf.run({'X': X})
        self.assertEqual(list(sorted(got)), ['Y'])
        if isinstance(exp, (coo_matrix, csr_matrix)):
            self.assertEqualSparseArray(exp, got['Y'], decimal=5)
        elif isinstance(exp, numpy.ndarray):
            self.assertEqualArray(exp, got['Y'], decimal=5)
        else:
            self.assertEqual(exp, got['Y'])
        sparse_support.append(('BinOp', op_version, onnx_cl.__name__))

    @wraplog()
    def test_onnxt_runtime_abs(self):
        self.common_test_onnxt_runtime_unary(OnnxAbs, numpy.abs)

    @wraplog()
    def test_onnxt_runtime_abs_debug(self):
        f = StringIO()
        with redirect_stdout(f):
            self.common_test_onnxt_runtime_unary(
                OnnxAbs, numpy.abs, debug=True)

    @wraplog()
    def test_onnxt_runtime_acos(self):
        self.common_test_onnxt_runtime_unary(OnnxAcos, numpy.arccos)

    @wraplog()
    def test_onnxt_runtime_acosh(self):
        self.common_test_onnxt_runtime_unary(OnnxAcosh, numpy.arccosh)

    @wraplog()
    def test_onnxt_runtime_add(self):
        self.common_test_onnxt_runtime_binary(OnnxAdd, numpy.add)

    @wraplog()
    def test_onnxt_runtime_and(self):
        self.common_test_onnxt_runtime_binary(
            OnnxAnd, numpy.logical_and, dtype=numpy.bool_)

    @wraplog()
    def test_onnxt_runtime_argmax(self):
        opsets = list(range(11, TARGET_OPSET + 1))
        opsets = ['11only'] + opsets
        for opset in opsets:
            with self.subTest(opset=opset):
                X = numpy.array([[2, 1], [0, 1]], dtype=float)

                if opset == '11only':
                    clarg = OnnxArgMax_11
                    opset = 11
                    br = True
                else:
                    clarg = OnnxArgMax
                    br = False
                onx = clarg('X', output_names=['Y'], keepdims=0,
                            op_version=opset)
                model_def = onx.to_onnx({'X': X.astype(numpy.float32)},
                                        target_opset=opset)
                oinf = OnnxInference(model_def)
                self._check_shape_inference(OnnxArgMax, model_def)
                got = oinf.run({'X': X})
                self.assertEqual(list(sorted(got)), ['Y'])
                self.assertEqualArray(numpy.argmax(
                    X, axis=0), got['Y'], decimal=5)
                self.common_expected_shapes_types(
                    oinf, {'X': X}, got, clarg, model_def)

                if br:
                    continue

                oinfpy = OnnxInference(
                    model_def, runtime="python", inplace=True)
                validate_python_inference(
                    oinfpy, {'X': X.astype(numpy.float32)})

                onx = OnnxArgMax('X', output_names=['Y'], axis=1, keepdims=0,
                                 op_version=opset)
                model_def = onx.to_onnx({'X': X.astype(numpy.float32)},
                                        target_opset=opset)
                oinf = OnnxInference(model_def)
                self._check_shape_inference(OnnxArgMax, model_def)
                got = oinf.run({'X': X})
                self.assertEqual(list(sorted(got)), ['Y'])
                self.assertEqualArray(numpy.argmax(X, axis=1).ravel(),
                                      got['Y'].ravel())

                onx = OnnxArgMax('X', output_names=['Y'], axis=1, keepdims=1,
                                 op_version=opset)
                model_def = onx.to_onnx({'X': X.astype(numpy.float32)},
                                        target_opset=opset)
                oinf = OnnxInference(model_def)
                got = oinf.run({'X': X})
                self.assertEqual(list(sorted(got)), ['Y'])
                self.assertEqualArray(numpy.argmax(X, axis=1).ravel(),
                                      got['Y'].ravel())
                self._check_shape_inference(OnnxArgMax, model_def)

                # sparse
                X = make_coo_matrix(X, dtype=numpy.float32)
                try:
                    exp = numpy.argmax(X, axis=1)
                except (TypeError, NotImplementedError, ValueError) as e:
                    # Function np_fct does not work on sparse data.
                    sparse_no_numpy.append((OnnxArgMax.__name__, None, e))
                    return

                model_def_sparse = onx.to_onnx({'X': X},
                                               target_opset=opset)
                oinf = OnnxInference(model_def_sparse, input_inplace=False)
                got = oinf.run({'X': X})
                self.assertEqual(list(sorted(got)), ['Y'])
                self.assertEqualArray(exp, got['Y'], decimal=5)
                X = numpy.array([[2, 1], [0, 1]], dtype=float)

        sparse_support.append(('UnOp', None, OnnxArgMax.__name__))
        python_tested.append(OnnxArgMax)

    @unittest.skipIf(onnx_opset_version() < 12, reason="needs onnx 1.7.0")
    @wraplog()
    def test_onnxt_runtime_argmax_12(self):
        self.assertGreater(onnx_opset_version(), 12)
        from skl2onnx.algebra.onnx_ops import OnnxArgMax_12  # pylint: disable=E0611
        X = numpy.array([[2, 2, 1], [0, 1, 1]], dtype=float)
        onx = OnnxArgMax_12('X', output_names=['Y'], keepdims=0, axis=1,
                            select_last_index=1, op_version=12)
        model_def = onx.to_onnx({'X': X.astype(numpy.float32)},
                                target_opset=TARGET_OPSET)
        oinf = OnnxInference(model_def)
        got = oinf.run({'X': X})
        self.assertEqual(list(sorted(got)), ['Y'])
        self.assertEqualArray(numpy.array([1, 2], dtype=numpy.int64),
                              got['Y'], decimal=5)
        self.common_expected_shapes_types(
            oinf, {'X': X}, got, OnnxArgMax_12, model_def)

    @wraplog()
    def test_onnxt_runtime_argmin(self):
        opsets = list(range(11, TARGET_OPSET + 1))
        opsets = ['11only'] + opsets
        for opset in opsets:
            with self.subTest(opset=opset):
                if opset == '11only':
                    clarg = OnnxArgMin_11
                    opset = 11
                    br = True
                else:
                    clarg = OnnxArgMin
                    br = False
                X = numpy.array([[2, 1], [0, 1]], dtype=float)

                onx = clarg('X', output_names=['Y'], keepdims=0,
                            op_version=opset)
                model_def = onx.to_onnx({'X': X.astype(numpy.float32)},
                                        target_opset=opset)
                self._check_shape_inference(clarg, model_def)
                oinf = OnnxInference(model_def)
                got = oinf.run({'X': X})
                self.assertEqual(list(sorted(got)), ['Y'])
                self.assertEqualArray(numpy.argmin(
                    X, axis=0), got['Y'], decimal=5)
                if br:
                    continue

                oinfpy = OnnxInference(
                    model_def, runtime="python", inplace=True)
                validate_python_inference(
                    oinfpy, {'X': X.astype(numpy.float32)})
                self.common_expected_shapes_types(
                    oinfpy, {'X': X.astype(numpy.float32)},
                    got, clarg, model_def)

                onx = OnnxArgMin('X', output_names=['Y'], axis=1, keepdims=0,
                                 op_version=opset)
                model_def = onx.to_onnx({'X': X.astype(numpy.float32)},
                                        target_opset=opset)
                self._check_shape_inference(OnnxArgMin, model_def)
                oinf = OnnxInference(model_def)
                got = oinf.run({'X': X})
                self.assertEqual(list(sorted(got)), ['Y'])
                self.assertEqualArray(numpy.argmin(X, axis=1).ravel(),
                                      got['Y'].ravel())

                onx = OnnxArgMin('X', output_names=['Y'], axis=1, keepdims=1,
                                 op_version=opset)
                model_def = onx.to_onnx({'X': X.astype(numpy.float32)},
                                        target_opset=opset)
                self._check_shape_inference(OnnxArgMin, model_def)
                oinf = OnnxInference(model_def)
                got = oinf.run({'X': X})
                self.assertEqual(list(sorted(got)), ['Y'])
                self.assertEqualArray(numpy.argmin(X, axis=1).ravel(),
                                      got['Y'].ravel())

                # sparse
                X = make_coo_matrix(X, dtype=numpy.float32)
                try:
                    exp = numpy.argmin(X, axis=1)
                except (TypeError, NotImplementedError, ValueError) as e:
                    # Function np_fct does not work on sparse data.
                    sparse_no_numpy.append((OnnxArgMin.__name__, None, e))
                    return

                model_def_sparse = onx.to_onnx({'X': X}, target_opset=opset)
                oinf = OnnxInference(model_def_sparse, input_inplace=False)
                got = oinf.run({'X': X})
                self.assertEqual(list(sorted(got)), ['Y'])
                self.assertEqualArray(exp, got['Y'], decimal=5)

        sparse_support.append(('UnOp', None, OnnxArgMin.__name__))
        python_tested.append(OnnxArgMin)

    @unittest.skipIf(onnx_opset_version() < 12, reason="needs onnx 1.7.0")
    @wraplog()
    def test_onnxt_runtime_argmin_12(self):
        self.assertGreater(onnx_opset_version(), 12)
        from skl2onnx.algebra.onnx_ops import OnnxArgMin_12  # pylint: disable=E0611
        X = numpy.array([[2, 1, 1], [0, 0, 1]], dtype=float)
        onx = OnnxArgMin_12('X', output_names=['Y'], keepdims=0, axis=1,
                            select_last_index=1, op_version=12)
        model_def = onx.to_onnx({'X': X.astype(numpy.float32)},
                                target_opset=TARGET_OPSET)
        oinf = OnnxInference(model_def)
        got = oinf.run({'X': X})
        self.assertEqual(list(sorted(got)), ['Y'])
        self.assertEqualArray(numpy.array([2, 1], dtype=numpy.int64),
                              got['Y'], decimal=5)
        self.common_expected_shapes_types(
            oinf, {'X': X}, got, OnnxArgMin_12, model_def)

    @wraplog()
    def test_onnxt_runtime_asin(self):
        self.common_test_onnxt_runtime_unary(OnnxAsin, numpy.arcsin)

    @wraplog()
    def test_onnxt_runtime_asinh(self):
        self.common_test_onnxt_runtime_unary(OnnxAsinh, numpy.arcsinh)

    @wraplog()
    def test_onnxt_runtime_atan(self):
        self.common_test_onnxt_runtime_unary(OnnxAtan, numpy.arctan)

    @wraplog()
    def test_onnxt_runtime_atanh(self):
        self.common_test_onnxt_runtime_unary(OnnxAtanh, numpy.arctanh)

    @wraplog()
    def test_onnxt_runtime_atan2(self):
        test_pairs = [[y, x]
                      for x in [3., -4., 0., -1., 1.]
                      for y in [5., -6., 0., -1., 1.]]
        y_val = numpy.array([y for y, x in test_pairs], dtype=numpy.float32)
        x_val = numpy.array([x for y, x in test_pairs], dtype=numpy.float32)

        def atan2(y, x):
            # size: 100000
            # timeit arctan: 0.00205
            # timeit arctan2: 0.00361
            # timeit atan2: 0.00599
            sx = numpy.sign(x)
            sy = numpy.sign(y)
            pi_part = (sy + sx * (sy ** 2 - 1)) * (sx - 1) * (-numpy.pi / 2)
            atan_part = numpy.arctan(y / (x + (1 - sx ** 2))) * sx ** 2
            return atan_part + pi_part

        self.assertEqualArray(
            numpy.arctan2(y_val, x_val), atan2(y_val, x_val), decimal=5)

    def _expect_average_pool(self, node, inputs, outputs, opset=None):
        if opset is None:
            opset = TARGET_OPSET
        ginputs = [
            onnx.helper.make_tensor_value_info(
                node.input[0], TensorProto.FLOAT, []),  # pylint: disable=E1101,
        ]
        goutputs = [
            onnx.helper.make_tensor_value_info(
                node.output[0], TensorProto.FLOAT, []),  # pylint: disable=E1101,
        ]
        model_def = onnx.helper.make_model(
            opset_imports=[onnx.helper.make_operatorsetid('', opset)],
            graph=onnx.helper.make_graph(
                name='test_average_pool', inputs=ginputs, outputs=goutputs,
                nodes=[node]))
        oinf = OnnxInference(model_def)
        got = oinf.run({n: v for n, v in zip(node.input, inputs)})
        self.assertEqual(len(got), 1)
        self.assertEqualArray(outputs[0], got['y'])

    @wraplog()
    def test_onnxt_runtime_average_pool(self):
        node = onnx.helper.make_node(
            'AveragePool', inputs=['x'], outputs=['y'],
            kernel_shape=[2, 2], auto_pad='SAME_UPPER')
        x = numpy.random.randn(1, 3, 32, 32).astype(numpy.float32)
        x_shape = numpy.shape(x)
        kernel_shape = (2, 2)
        strides = (1, 1)
        out_shape = _get_output_shape(
            'SAME_UPPER', x_shape[2:], kernel_shape, strides)
        pad_shape = _get_pad_shape(
            'SAME_UPPER', x_shape[2:], kernel_shape, strides, out_shape)
        pad_top = pad_shape[0] // 2
        pad_bottom = pad_shape[0] - pad_top
        pad_left = pad_shape[1] // 2
        pad_right = pad_shape[1] - pad_left
        padded = numpy.pad(
            x, ((0, 0), (0, 0), (pad_top, pad_bottom), (pad_left, pad_right)),
            mode='constant', constant_values=numpy.nan)
        y = _pool(
            padded, x_shape, kernel_shape, strides, out_shape, pad_shape, 'AVG')
        self._expect_average_pool(node, inputs=[x], outputs=[y])

        node = onnx.helper.make_node(
            'AveragePool', inputs=['x'], outputs=['y'],
            kernel_shape=[3, 3], pads=[2, 2, 2, 2],
            count_include_pad=1)
        x = numpy.random.randn(1, 3, 28, 28).astype(numpy.float32)
        x_shape = numpy.shape(x)
        kernel_shape = (3, 3)
        strides = (1, 1)
        pad_bottom = 2
        pad_top = 2
        pad_right = 2
        pad_left = 2
        pad_shape = [pad_top + pad_bottom, pad_left + pad_right]
        out_shape = _get_output_shape(
            'VALID', numpy.add(x_shape[2:], pad_shape), kernel_shape, strides)
        padded = numpy.pad(
            x, ((0, 0), (0, 0), (pad_top, pad_bottom), (pad_left, pad_right)),
            mode='constant', constant_values=0)
        y = _pool(
            padded, x_shape, kernel_shape, strides, out_shape,
            pad_shape, 'AVG', count_include_pad=1)
        self._expect_average_pool(node, inputs=[x], outputs=[y])

        node = onnx.helper.make_node(
            'AveragePool', inputs=['x'], outputs=['y'],
            kernel_shape=[2, 2], auto_pad='SAME_LOWER')
        x = numpy.random.randn(1, 3, 32, 32).astype(numpy.float32)
        x_shape = numpy.shape(x)
        kernel_shape = (2, 2)
        strides = (1, 1)
        out_shape = _get_output_shape(
            'SAME_LOWER', x_shape[2:], kernel_shape, strides)
        pad_shape = _get_pad_shape(
            'SAME_LOWER', x_shape[2:], kernel_shape, strides, out_shape)
        pad_bottom = pad_shape[0] // 2
        pad_top = pad_shape[0] - pad_bottom
        pad_right = pad_shape[1] // 2
        pad_left = pad_shape[1] - pad_right
        padded = numpy.pad(
            x, ((0, 0), (0, 0), (pad_top, pad_bottom), (pad_left, pad_right)),
            mode='constant', constant_values=numpy.nan)
        y = _pool(
            padded, x_shape, kernel_shape, strides, out_shape, pad_shape, 'AVG')
        self._expect_average_pool(node, inputs=[x], outputs=[y])

        node = onnx.helper.make_node(
            'AveragePool', inputs=['x'], outputs=['y'],
            kernel_shape=[3, 3], pads=[2, 2, 2, 2])
        x = numpy.random.randn(1, 3, 28, 28).astype(numpy.float32)
        x_shape = numpy.shape(x)
        kernel_shape = (3, 3)
        strides = (1, 1)
        pad_bottom = 2
        pad_top = 2
        pad_right = 2
        pad_left = 2
        pad_shape = [pad_top + pad_bottom, pad_left + pad_right]
        out_shape = _get_output_shape(
            'VALID', numpy.add(x_shape[2:], pad_shape), kernel_shape, strides)
        padded = numpy.pad(
            x, ((0, 0), (0, 0), (pad_top, pad_bottom), (pad_left, pad_right)),
            mode='constant', constant_values=numpy.nan)
        y = _pool(
            padded, x_shape, kernel_shape, strides, out_shape, pad_shape, 'AVG')
        self._expect_average_pool(node, inputs=[x], outputs=[y])

        node = onnx.helper.make_node(
            'AveragePool', inputs=['x'], outputs=['y'],
            kernel_shape=[2])
        x = numpy.random.randn(1, 3, 32).astype(numpy.float32)
        x_shape = numpy.shape(x)
        kernel_shape = [2]
        strides = [1]
        out_shape = _get_output_shape(
            'VALID', x_shape[2:], kernel_shape, strides)
        padded = x
        y = _pool(padded, x_shape, kernel_shape,
                  strides, out_shape, [0], 'AVG')
        self._expect_average_pool(node, inputs=[x], outputs=[y])

        node = onnx.helper.make_node(
            'AveragePool', inputs=['x'], outputs=['y'],
            kernel_shape=[2, 2])
        x = numpy.random.randn(1, 3, 32, 32).astype(numpy.float32)
        x_shape = numpy.shape(x)
        kernel_shape = (2, 2)
        strides = (1, 1)
        out_shape = _get_output_shape(
            'VALID', x_shape[2:], kernel_shape, strides)
        padded = x
        y = _pool(
            padded, x_shape, kernel_shape, strides, out_shape, (0, 0), 'AVG')
        self._expect_average_pool(node, inputs=[x], outputs=[y])

        node = onnx.helper.make_node(
            'AveragePool', inputs=['x'], outputs=['y'],
            kernel_shape=[5, 5], strides=[3, 3])
        x = numpy.random.randn(1, 3, 32, 32).astype(numpy.float32)
        x_shape = numpy.shape(x)
        kernel_shape = (5, 5)
        strides = (3, 3)
        out_shape = _get_output_shape(
            'VALID', x_shape[2:], kernel_shape, strides)
        padded = x
        y = _pool(
            padded, x_shape, kernel_shape, strides, out_shape, (0, 0), 'AVG')
        self._expect_average_pool(node, inputs=[x], outputs=[y])

        node = onnx.helper.make_node(
            'AveragePool', inputs=['x'], outputs=['y'],
            kernel_shape=[2, 2, 2])
        x = numpy.random.randn(1, 3, 32, 32, 32).astype(numpy.float32)
        x_shape = numpy.shape(x)
        kernel_shape = [2, 2, 2]
        strides = [1, 1, 1]
        out_shape = _get_output_shape(
            'VALID', x_shape[2:], kernel_shape, strides)
        padded = x
        y = _pool(
            padded, x_shape, kernel_shape, strides, out_shape, [0, 0, 0], 'AVG')
        self._expect_average_pool(node, inputs=[x], outputs=[y])

        python_tested.append(OnnxAveragePool)

    @wraplog()
    def test_onnxt_runtime_average_pool_ceil(self):
        node = onnx.helper.make_node(
            'AveragePool', inputs=['x'], outputs=['y'],
            kernel_shape=[3, 3], strides=[2, 2], ceil_mode=True)
        x = numpy.array([[[
            [1, 2, 3, 4],
            [5, 6, 7, 8],
            [9, 10, 11, 12],
            [13, 14, 15, 16]]]]).astype(numpy.float32)
        y = numpy.array([[[
            [6, 7.5], [12, 13.5]]]]).astype(numpy.float32)
        self._expect_average_pool(node, inputs=[x], outputs=[y])

    @wraplog()
    def test_onnxt_runtime_average_pool_big(self):

        with self.subTest(name='test_averagepool_2d_precomputed_pads'):
            node = onnx.helper.make_node(
                'AveragePool', inputs=['x'], outputs=['y'],
                kernel_shape=[5, 5], pads=[2, 2, 2, 2])
            x = numpy.array([[[
                [1, 2, 3, 4, 5],
                [6, 7, 8, 9, 10],
                [11, 12, 13, 14, 15],
                [16, 17, 18, 19, 20],
                [21, 22, 23, 24, 25]]]]).astype(numpy.float32)
            y = numpy.array([[[[7, 7.5, 8, 8.5, 9],
                            [9.5, 10, 10.5, 11, 11.5],
                            [12, 12.5, 13, 13.5, 14],
                            [14.5, 15, 15.5, 16, 16.5],
                            [17, 17.5, 18, 18.5, 19]]]]).astype(numpy.float32)
            self._expect_average_pool(node, inputs=[x], outputs=[y])

        with self.subTest(name='test_averagepool_2d_precomputed_pads_count_include_pad'):
            node = onnx.helper.make_node(
                'AveragePool', inputs=['x'], outputs=['y'],
                kernel_shape=[5, 5], pads=[2, 2, 2, 2], count_include_pad=1)
            x = numpy.array([[[
                [1, 2, 3, 4, 5],
                [6, 7, 8, 9, 10],
                [11, 12, 13, 14, 15],
                [16, 17, 18, 19, 20],
                [21, 22, 23, 24, 25]]]]).astype(numpy.float32)
            y = numpy.array([[[[2.5200, 3.6000, 4.8000, 4.0800, 3.2400],
                            [4.5600, 6.4000, 8.4000, 7.0400, 5.5200],
                            [7.2000, 10.0000, 13.0000, 10.8000, 8.4000],
                            [6.9600, 9.6000, 12.4000, 10.2400, 7.9200],
                            [6.1200, 8.4000, 10.8000, 8.8800, 6.8400]]]]).astype(numpy.float32)
            self._expect_average_pool(node, inputs=[x], outputs=[y])

        with self.subTest(name='test_averagepool_2d_precomputed_same_upper'):
            node = onnx.helper.make_node(
                'AveragePool', inputs=['x'], outputs=['y'],
                kernel_shape=[3, 3], strides=[2, 2], auto_pad='SAME_UPPER')
            x = numpy.array([[[
                [1, 2, 3, 4, 5],
                [6, 7, 8, 9, 10],
                [11, 12, 13, 14, 15],
                [16, 17, 18, 19, 20],
                [21, 22, 23, 24, 25]]]]).astype(numpy.float32)
            y = numpy.array([[[[4, 5.5, 7],
                            [11.5, 13, 14.5],
                            [19, 20.5, 22]]]]).astype(numpy.float32)
            self._expect_average_pool(node, inputs=[x], outputs=[y])

        with self.subTest(name='test_averagepool_2d_precomputed_strides'):
            node = onnx.helper.make_node(
                'AveragePool', inputs=['x'], outputs=['y'],
                kernel_shape=[2, 2], strides=[2, 2])
            x = numpy.array([[[
                [1, 2, 3, 4, 5],
                [6, 7, 8, 9, 10],
                [11, 12, 13, 14, 15],
                [16, 17, 18, 19, 20],
                [21, 22, 23, 24, 25]]]]).astype(numpy.float32)
            y = numpy.array([[[[4, 6],
                            [14, 16]]]]).astype(numpy.float32)
            self._expect_average_pool(node, inputs=[x], outputs=[y])

    @wraplog()
    def test_onnxt_runtime_batch_normalization(self):
        # input size: (1, 2, 1, 3)
        x = numpy.array([[[[-1, 0, 1]], [[2, 3, 4]]]]).astype(numpy.float32)
        s = numpy.array([1.0, 1.5]).astype(numpy.float32)
        bias = numpy.array([0, 1]).astype(numpy.float32)
        mean = numpy.array([0, 3]).astype(numpy.float32)
        var = numpy.array([1, 1.5]).astype(numpy.float32)
        y = _batchnorm_test_mode(x, s, bias, mean, var).astype(numpy.float32)

        onx = OnnxBatchNormalization(
            'X', s, bias, mean, var, output_names=['Y'],
            op_version=TARGET_OPSET)
        model_def = onx.to_onnx({'X': x.astype(numpy.float32)},
                                target_opset=TARGET_OPSET)
        self._check_shape_inference(OnnxBatchNormalization, model_def)
        oinf = OnnxInference(model_def)
        got = oinf.run({'X': x})
        self.assertEqual(list(sorted(got)), ['Y'])
        self.assertEqualArray(y, got['Y'])
        self.common_expected_shapes_types(
            oinf, {'X': x}, got, OnnxBatchNormalization, model_def)

        # input size: (2, 3, 4, 5)
        x = numpy.random.randn(2, 3, 4, 5).astype(numpy.float32)
        s = numpy.random.randn(3).astype(numpy.float32)
        bias = numpy.random.randn(3).astype(numpy.float32)
        mean = numpy.random.randn(3).astype(numpy.float32)
        var = numpy.random.rand(3).astype(numpy.float32)
        epsilon = 1e-2
        y = _batchnorm_test_mode(
            x, s, bias, mean, var, epsilon).astype(numpy.float32)

        onx = OnnxBatchNormalization(
            'X', s, bias, mean, var,
            output_names=['Y'], epsilon=epsilon,
            op_version=TARGET_OPSET)
        model_def = onx.to_onnx({'X': x.astype(numpy.float32)},
                                target_opset=TARGET_OPSET)
        self._check_shape_inference(OnnxBatchNormalization, model_def)
        oinf = OnnxInference(model_def)
        got = oinf.run({'X': x})
        self.assertEqual(list(sorted(got)), ['Y'])
        self.assertEqualArray(y, got['Y'])
        python_tested.append(OnnxBatchNormalization)

    @wraplog()
    def test_onnxt_runtime_batch_normalization_training_fct(self):
        x = numpy.array([[[[-1, 0, 1]], [[2, 3, 4]]]]).astype(numpy.float32)
        s = numpy.array([1.0, 1.5]).astype(numpy.float32)
        bias = numpy.array([0, 1]).astype(numpy.float32)
        mean = numpy.array([0, 3]).astype(numpy.float32)
        var = numpy.array([1, 1.5]).astype(numpy.float32)
        y, scale, bias, mean, var = (
            _batchnorm_training_mode(x, s, bias, mean, var))
        self.assertEqualArray(
            numpy.array([[[[-1.2247356, 0., 1.2247356]],
                          [[-0.8371035, 1., 2.8371034]]]],
                        dtype=numpy.float32), y)
        self.assertEqualArray(
            numpy.array([0., 3.], dtype=numpy.float32), scale)
        self.assertEqualArray(
            numpy.array([0.6666667, 0.6666667], dtype=numpy.float32), bias)
        self.assertEqualArray(
            numpy.array([0., 2.9999998], dtype=numpy.float32), mean)
        self.assertEqualArray(
            numpy.array([0.96666664, 1.4166666], dtype=numpy.float32), var)

    @wraplog()
    @unittest.skipIf(OnnxBatchNormalization_14 is None,
                     reason="onnx too old")
    def test_onnxt_runtime_batch_normalization_training(self):
        # input size: (1, 2, 1, 3)
        x = numpy.array([[[[-1, 0, 1]], [[2, 3, 4]]]]).astype(numpy.float32)
        s = numpy.array([1.0, 1.5]).astype(numpy.float32)
        bias = numpy.array([0, 1]).astype(numpy.float32)
        mean = numpy.array([0, 3]).astype(numpy.float32)
        var = numpy.array([1, 1.5]).astype(numpy.float32)
        y, scale, bias, mean, var = (
            _batchnorm_training_mode(x, s, bias, mean, var))

        onx = OnnxBatchNormalization_14(
            'X', s, bias, mean, var,
            output_names=['Y', 'scale', 'bias', 'mean', 'var'],
            training_mode=1, op_version=14)
        try:
            model_def = onx.to_onnx({'X': x.astype(numpy.float32)},
                                    target_opset=14)
        except RuntimeError as e:
            if "Shape inference fails" in str(e):
                warnings.warn(str(e))
                return
            raise e
        oinf = OnnxInference(model_def)
        got = oinf.run({'X': x})
        self.assertEqual(
            list(sorted(got)), ['Y', 'bias', 'mean', 'scale', 'var'])
        self.assertEqualArray(scale, got['scale'])
        self.assertEqualArray(bias, got['bias'])
        self.assertEqualArray(mean, got['mean'])
        # self.assertEqualArray(var, got['var'])
        # self.assertEqualArray(y, got['Y'])
        self.assertNotEmpty(y)
        self.assertNotEmpty(var)

    @wraplog()
    def test_onnxt_runtime_bitshift(self):
        x = numpy.array([16, 4, 1]).astype(numpy.uint32)
        y = numpy.array([1, 2, 3]).astype(numpy.uint32)

        onx = OnnxBitShift('X', 'Y', direction=b'LEFT',
                           op_version=14, output_names=['Z'])
        model_def = onx.to_onnx({'X': x, 'Y': y}, {'Z': x},
                                target_opset=14)
        oinf = OnnxInference(model_def)
        got = oinf.run({'X': x, 'Y': y})
        self.assertEqualArray(got['Z'], x << y)

        onx = OnnxBitShift('X', 'Y', direction=b'RIGHT',
                           op_version=14, output_names=['Z'])
        model_def = onx.to_onnx({'X': x, 'Y': y}, {'Z': x},
                                target_opset=14)
        oinf = OnnxInference(model_def)
        got = oinf.run({'X': x, 'Y': y})
        self.assertEqualArray(got['Z'], x >> y)

        python_tested.append(OnnxBitShift)

    @wraplog()
    def test_onnxt_runtime_cast_out(self):
        x = numpy.array([1., 2., 3., 4., 5., 6.]).astype(
            numpy.float32)  # pylint: disable=E1101
        dest = [(TensorProto.FLOAT, numpy.float32, FloatTensorType),  # pylint: disable=E1101
                (TensorProto.DOUBLE, numpy.float64,  # pylint: disable=E1101
                 DoubleTensorType),  # pylint: disable=E1101
                (TensorProto.INT32, numpy.int32,  # pylint: disable=E1101
                 Int32TensorType),  # pylint: disable=E1101
                (TensorProto.INT64, numpy.int64,  # pylint: disable=E1101
                 Int64TensorType),  # pylint: disable=E1101
                (TensorProto.INT8, numpy.int8,  # pylint: disable=E1101
                 Int8TensorType),  # pylint: disable=E1101
                (TensorProto.INT16, numpy.int16,  # pylint: disable=E1101
                 Int16TensorType),  # pylint: disable=E1101
                (TensorProto.UINT8, numpy.uint8,  # pylint: disable=E1101
                 UInt8TensorType),  # pylint: disable=E1101
                (TensorProto.UINT32, numpy.uint32,  # pylint: disable=E1101
                 UInt32TensorType),  # pylint: disable=E1101
                (TensorProto.UINT16, numpy.uint16,  # pylint: disable=E1101
                 UInt16TensorType),  # pylint: disable=E1101
                (TensorProto.UINT64, numpy.uint64,  # pylint: disable=E1101
                 UInt64TensorType),  # pylint: disable=E1101
                (TensorProto.FLOAT16, numpy.float16,  # pylint: disable=E1101
                 Float16TensorType),  # pylint: disable=E1101
                (TensorProto.BOOL, numpy.bool_,  # pylint: disable=E1101
                 BooleanTensorType),  # pylint: disable=E1101
                (TensorProto.STRING, numpy.str_, StringTensorType), ]  # pylint: disable=E1101

        for opset in range(9, TARGET_OPSET + 1):
            for to, nptp, outp in dest:
                if nptp == numpy.bool_:
                    self.assertIn(proto2dtype(to), (nptp, bool))
                elif nptp == numpy.str_:
                    self.assertIn(proto2dtype(to), (nptp, str))
                else:
                    self.assertEqual(proto2dtype(to), nptp)
                self.assertEqual(to, guess_proto_dtype(nptp))
                self.assertNotEmpty(_elem_type_as_str(to))
                with self.subTest(opset=opset, to=to):
                    onx = OnnxCast('X', to=to, output_names=['Y'],
                                   op_version=opset)
                    model_def = onx.to_onnx(
                        {'X': x}, outputs=[('Y', outp())],
                        target_opset=opset)
                    self._check_shape_inference(OnnxCast, model_def)
                    oinf = OnnxInference(model_def)
                    got = oinf.run({'X': x})
                    if nptp == numpy.str_:
                        self.assertEqual(
                            x.astype(nptp).tolist(), got['Y'].tolist())
                    else:
                        self.assertEqualArray(x.astype(nptp), got['Y'])
                    self.common_expected_shapes_types(
                        oinf, {'X': x}, got, OnnxCast, model_def)

        python_tested.append(OnnxCast)

    @wraplog()
    def test_onnxt_runtime_cast_in(self):
        x = numpy.array([1., 2., 3., 4., 5., 6.]).astype(
            numpy.float32)  # pylint: disable=E1101
        dest = [(TensorProto.FLOAT, numpy.float32, FloatTensorType),  # pylint: disable=E1101
                (TensorProto.DOUBLE, numpy.float64,  # pylint: disable=E1101
                 DoubleTensorType),  # pylint: disable=E1101
                (TensorProto.INT32, numpy.int32,  # pylint: disable=E1101
                 Int32TensorType),  # pylint: disable=E1101
                (TensorProto.INT64, numpy.int64,  # pylint: disable=E1101
                 Int64TensorType),  # pylint: disable=E1101
                (TensorProto.INT8, numpy.int8,  # pylint: disable=E1101
                 Int8TensorType),  # pylint: disable=E1101
                (TensorProto.INT16, numpy.int16,  # pylint: disable=E1101
                 Int16TensorType),  # pylint: disable=E1101
                (TensorProto.UINT8, numpy.uint8,  # pylint: disable=E1101
                 UInt8TensorType),  # pylint: disable=E1101
                (TensorProto.UINT32, numpy.uint32,  # pylint: disable=E1101
                 UInt32TensorType),  # pylint: disable=E1101
                (TensorProto.UINT16, numpy.uint16,  # pylint: disable=E1101
                 UInt16TensorType),  # pylint: disable=E1101
                (TensorProto.UINT64, numpy.uint64,  # pylint: disable=E1101
                 UInt64TensorType),  # pylint: disable=E1101
                (TensorProto.FLOAT16, numpy.float16,  # pylint: disable=E1101
                 Float16TensorType),  # pylint: disable=E1101
                (TensorProto.BOOL, numpy.bool_,  # pylint: disable=E1101
                 BooleanTensorType),  # pylint: disable=E1101
                (TensorProto.STRING, numpy.str_, StringTensorType), ]  # pylint: disable=E1101

        for opset in range(9, TARGET_OPSET + 1):
            for to, nptp, _ in dest:
                if nptp == numpy.bool_:
                    self.assertIn(proto2dtype(to), (nptp, bool))
                elif nptp == numpy.str_:
                    self.assertIn(proto2dtype(to), (nptp, str))
                else:
                    self.assertEqual(proto2dtype(to), nptp)
                self.assertEqual(to, guess_proto_dtype(nptp))
                self.assertNotEmpty(_elem_type_as_str(to))
                with self.subTest(opset=opset, to=to):
                    xi = x.astype(nptp)
                    onx = OnnxCast('X', to=TensorProto.STRING,  # pylint: disable=E1101
                                   output_names=['Y'],
                                   op_version=opset)
                    model_def = onx.to_onnx(
                        {'X': xi}, outputs=[('Y', StringTensorType())],
                        target_opset=opset)
                    self._check_shape_inference(OnnxCast, model_def)
                    got = OnnxInference(model_def).run({'X': xi})
                    self.assertEqual(
                        xi.astype(str).tolist(), got['Y'].tolist())

        python_tested.append(OnnxCast)

    @wraplog()
    def test_onnxt_runtime_cast_like(self):
        x = numpy.array([1.5, 2.1, 3.1, 4.1]).astype(
            numpy.float32)  # pylint: disable=E1101
        y = numpy.array([1.]).astype(numpy.int64)  # pylint: disable=E1101

        for opset in range(15, TARGET_OPSET + 1):
            with self.subTest(opset=opset):
                onx = OnnxCastLike('X', 'Y', output_names=['Z'],
                                   op_version=opset)
                model_def = onx.to_onnx(
                    {'X': x, 'Y': y},
                    outputs=[('Z', Int64TensorType([None]))],
                    target_opset=opset)
                self._check_shape_inference(OnnxCastLike, model_def)
                got = OnnxInference(model_def).run({'X': x, 'Y': y})
                self.assertEqual(x.astype(numpy.int64), got['Z'])

        python_tested.append(OnnxCastLike)

    @wraplog()
    def test_onnxt_runtime_ceil(self):
        self.common_test_onnxt_runtime_unary(OnnxCeil, numpy.ceil)

    @unittest.skipIf(OnnxCelu is None, reason="onnx too recent")
    @wraplog()
    def test_onnxt_runtime_celu1(self):
        self.common_test_onnxt_runtime_unary(
            OnnxCelu, _vcelu1, op_version=12,
            outputs=[('Y', FloatTensorType([None, 2]))])

    @unittest.skipIf(OnnxCelu is None, reason="onnx too recent")
    @wraplog()
    def test_onnxt_runtime_celu2(self):
        _vcelu2 = numpy.vectorize(
            lambda x: pycelu(x, 1.), otypes=[numpy.float])
        self.common_test_onnxt_runtime_unary(
            OnnxCelu, _vcelu2, op_version=12,
            outputs=[('Y', FloatTensorType([None, 2]))])

    @unittest.skipIf(onnx_opset_version() < 11,
                     reason="Explicitely tests Clip >= 11")
    @wraplog()
    def test_onnxt_runtime_clip(self):
        self.common_test_onnxt_runtime_unary(
            lambda x, output_names=None, op_version=None: OnnxClip(
                x, numpy.array([0], dtype=numpy.float32),
                output_names=output_names, op_version=op_version),
            lambda x: numpy.clip(x, 0, 1e5))
        self.common_test_onnxt_runtime_unary(
            lambda x, output_names=None, op_version=None: OnnxClip(
                x, numpy.array([-1000], dtype=numpy.float32),
                numpy.array([0], dtype=numpy.float32),
                op_version=op_version,
                output_names=output_names),
            lambda x: numpy.clip(x, -1e5, 0))
        self.common_test_onnxt_runtime_unary(
            lambda x, output_names=None, op_version=None: OnnxClip(
                x,
                numpy.array([0.1], dtype=numpy.float32),
                numpy.array([2.1], dtype=numpy.float32),
                output_names=output_names,
                op_version=op_version),
            lambda x: numpy.clip(x, 0.1, 2.1))
        python_tested.append(OnnxClip)

    @wraplog()
    def test_onnxt_runtime_compress(self):
        # axis is None
        x = numpy.array([1., 2., 3., 4., 5., 6.]).astype(numpy.float32)
        x = x.reshape((-1, 2))
        cond = numpy.array([False, True, False])
        onx = OnnxCompress('X', 'cond', output_names=['Y'],
                           op_version=TARGET_OPSET)
        model_def = onx.to_onnx({'X': x, 'cond': cond},
                                outputs=[('Y', FloatTensorType())],
                                target_opset=TARGET_OPSET)
        self._check_shape_inference(OnnxCompress, model_def)
        exp = numpy.compress(cond, x)
        oinf = OnnxInference(model_def)
        got = oinf.run({'X': x, 'cond': cond})
        self.assertEqualArray(exp, got['Y'])
        self.common_expected_shapes_types(
            oinf, {'X': x, 'cond': cond}, got, OnnxCompress, model_def)

        python_tested.append(OnnxCompress)

    @wraplog()
    def test_onnxt_runtime_clip_10(self):
        from skl2onnx.algebra.onnx_ops import OnnxClip_6  # pylint: disable=E0611
        self.common_test_onnxt_runtime_unary(
            lambda x, output_names=None, op_version=10: OnnxClip_6(
                x, min=1e-5, max=1e5, output_names=output_names,
                op_version=10),
            lambda x: numpy.clip(x, 1e-5, 1e5),
            op_version=10)
        self.common_test_onnxt_runtime_unary(
            lambda x, output_names=None, op_version=10: OnnxClip(
                x, min=1e-5, max=1e5, output_names=output_names,
                op_version=10),
            lambda x: numpy.clip(x, 1e-5, 1e5),
            op_version=10)
        self.common_test_onnxt_runtime_unary(
            lambda x, output_names=None, op_version=10: OnnxClip(
                x, max=1e-5, output_names=output_names,
                op_version=10),
            lambda x: numpy.clip(x, -1e5, 1e-5),
            op_version=10)
        self.common_test_onnxt_runtime_unary(
            lambda x, output_names=None, op_version=10: OnnxClip(
                x, min=0.1, max=2.1,
                output_names=output_names,
                op_version=10),
            lambda x: numpy.clip(x, 0.1, 2.1),
            op_version=10)

    @wraplog()
    def test_onnxt_runtime_concat(self):
        cst = numpy.array([[1, 2]], dtype=numpy.float32)
        onx = OnnxConcat('X', 'Y', cst, output_names=['Z'],
                         op_version=TARGET_OPSET)
        X = numpy.array([[1, 2], [3, 4]], dtype=numpy.float64)
        Y = numpy.array([[8, 9], [10, 11], [12, 13]], dtype=numpy.float64)
        model_def = onx.to_onnx({'X': X.astype(numpy.float32),
                                 'Y': Y.astype(numpy.float32)},
                                outputs=[('Z', FloatTensorType([2]))],
                                target_opset=TARGET_OPSET)
        self._check_shape_inference(OnnxConcat, model_def)
        oinf = OnnxInference(model_def)
        got = oinf.run({'X': X.astype(numpy.float32),
                        'Y': Y.astype(numpy.float32)})
        self.assertEqual(list(sorted(got)), ['Z'])
        self.assertEqual(got['Z'].shape, (6, 2))
        exp = numpy.vstack([X, Y, cst])
        self.assertEqualArray(exp, got['Z'])
        self.common_expected_shapes_types(
            oinf, {'X': X.astype(numpy.float32),
                   'Y': Y.astype(numpy.float32)},
            got, OnnxConcat, model_def)

        oinfpy = OnnxInference(model_def, runtime="python", inplace=True)
        validate_python_inference(
            oinfpy, {'X': X.astype(numpy.float32),
                     'Y': Y.astype(numpy.float32)})
        python_tested.append(OnnxConcat)

    @wraplog()
    def test_onnxt_runtime_constant_of_shape(self):
        x = numpy.array([2, 2], dtype=numpy.int64)
        y = numpy.zeros((2, 2), dtype=numpy.float32)
        onx = OnnxConstantOfShape('X', output_names=['Y'],
                                  op_version=TARGET_OPSET)
        model_def = onx.to_onnx({'X': x.astype(numpy.int64)},
                                outputs=[('Y', FloatTensorType())],
                                target_opset=TARGET_OPSET)
        self._check_shape_inference(OnnxConstantOfShape, model_def)
        oinf = OnnxInference(model_def)
        got = oinf.run({'X': x.astype(numpy.int64)})
        self.assertEqualArray(y, got['Y'])
        self.common_expected_shapes_types(
            oinf, {'X': x.astype(numpy.int64)}, got,
            OnnxConstantOfShape, model_def)

        python_tested.append(OnnxConstantOfShape)
        oinfpy = OnnxInference(model_def, runtime="python", inplace=True)
        validate_python_inference(oinfpy, {'X': x})

    @wraplog()
    def test_onnxt_runtime_conv0(self):
        x = numpy.array([[[[0., 1., 2., 3., 4.],  # (1, 1, 5, 5) input tensor
                           [5., 6., 7., 8., 9.],
                           [10., 11., 12., 13., 14.],
                           [15., 16., 17., 18., 19.],
                           [20., 21., 22., 23., 24.]]]]).astype(numpy.float32)
        W = numpy.array([[[[1., 1., 1.],  # (1, 1, 3, 3) tensor for convolution weights
                           [1., 1., 1.],
                           [1., 1., 1.]]]]).astype(numpy.float32)

        # test 1
        y_with_padding = numpy.array([[[[12., 21., 27., 33., 24.],  # (1, 1, 5, 5) output tensor
                                        [33., 54., 63., 72., 51.],
                                        [63., 99., 108., 117., 81.],
                                        [93., 144., 153., 162., 111.],
                                        [72., 111., 117., 123., 84.]]]]).astype(numpy.float32)

        onx = OnnxConv(
            'X', W, output_names=['Y'],
            kernel_shape=[3, 3], pads=[1, 1, 1, 1],
            op_version=TARGET_OPSET)
        model_def = onx.to_onnx({'X': x.astype(numpy.float32)},
                                target_opset=TARGET_OPSET)
        self._check_shape_inference(OnnxConv, model_def)
        for rt in ['python', 'onnxruntime1']:
            with self.subTest(runtime=rt):
                oinf = OnnxInference(model_def, runtime=rt)
                got = oinf.run({'X': x})
                self.assertEqual(list(sorted(got)), ['Y'])
                self.assertEqualArray(y_with_padding, got['Y'])

        # test 2
        y_without_padding = numpy.array([[[[54., 63., 72.],  # (1, 1, 3, 3) output tensor
                                           [99., 108., 117.],
                                           [144., 153., 162.]]]]).astype(numpy.float32)

        onx = OnnxConv(
            'X', W, output_names=['Y'],
            kernel_shape=[3, 3], pads=[0, 0, 0, 0],
            op_version=TARGET_OPSET)
        model_def = onx.to_onnx({'X': x.astype(numpy.float32)},
                                target_opset=TARGET_OPSET)
        for rt in ['python', 'onnxruntime1']:
            with self.subTest(runtime=rt):
                oinf = OnnxInference(model_def, runtime=rt)
                got = oinf.run({'X': x})
                self.assertEqual(list(sorted(got)), ['Y'])
                self.assertEqualArray(y_without_padding, got['Y'])
                if rt == 'python':
                    self.common_expected_shapes_types(
                        oinf, {'X': x}, got, OnnxConv, model_def)
                else:
                    self.assertRaise(
                        lambda: self.common_expected_shapes_types(
                            oinf, {'X': x}, got, OnnxConv, model_def),
                        RuntimeError)

        # test 3
        y = numpy.array([[[[12., 27., 24.],
                           [63., 108., 81.],
                           [72., 117., 84.]]]]).astype(numpy.float32)

        onx = OnnxConv(
            'X', W, output_names=['Y'],
            kernel_shape=[3, 3],
            auto_pad='SAME_LOWER', strides=[2, 2],
            op_version=TARGET_OPSET)
        model_def = onx.to_onnx({'X': x.astype(numpy.float32)},
                                target_opset=TARGET_OPSET)
        for rt in ['python', 'onnxruntime1']:
            with self.subTest(runtime=rt):
                oinf = OnnxInference(model_def, runtime=rt)
                got = oinf.run({'X': x})
                self.assertEqual(list(sorted(got)), ['Y'])
                self.assertEqualArray(y, got['Y'])

        python_tested.append(OnnxConv)

    @wraplog()
    def test_onnxt_runtime_conv1(self):
        x = numpy.array([[[[0., 1., 2., 3., 4.],
                           [5., 6., 7., 8., 9.],
                           [10., 11., 12., 13., 14.],
                           [15., 16., 17., 18., 19.],
                           [20., 21., 22., 23., 24.],
                           [25., 26., 27., 28., 29.],
                           [30., 31., 32., 33., 34.]]]]).astype(numpy.float32)
        W = numpy.array([[[[1., 1., 1.],  # (1, 1, 3, 3) tensor for convolution weights
                           [1., 1., 1.],
                           [1., 1., 1.]]]]).astype(numpy.float32)

        # test 1
        y_with_padding = numpy.array([[[[12., 27., 24.],  # (1, 1, 4, 3) output tensor
                                        [63., 108., 81.],
                                        [123., 198., 141.],
                                        [112., 177., 124.]]]]).astype(numpy.float32)

        onx = OnnxConv(
            'X', W, output_names=['Y'],
            kernel_shape=[3, 3], pads=[1, 1, 1, 1], strides=[2, 2],
            op_version=TARGET_OPSET)
        model_def = onx.to_onnx({'X': x.astype(numpy.float32)},
                                target_opset=TARGET_OPSET)
        self._check_shape_inference(OnnxConvTranspose, model_def)
        for rt in ['python', 'onnxruntime1']:
            with self.subTest(runtime=rt):
                oinf = OnnxInference(model_def, runtime=rt)
                got = oinf.run({'X': x})
                self.assertEqual(list(sorted(got)), ['Y'])
                self.assertEqualArray(y_with_padding, got['Y'])

        # test 2
        y_without_padding = numpy.array([[[[54., 72.],  # (1, 1, 3, 2) output tensor
                                           [144., 162.],
                                           [234., 252.]]]]).astype(numpy.float32)

        onx = OnnxConv(
            'X', W, output_names=['Y'],
            kernel_shape=[3, 3], pads=[0, 0, 0, 0], strides=[2, 2],
            op_version=TARGET_OPSET)
        model_def = onx.to_onnx({'X': x.astype(numpy.float32)},
                                target_opset=TARGET_OPSET)
        for rt in ['python', 'onnxruntime1']:
            with self.subTest(runtime=rt):
                oinf = OnnxInference(model_def, runtime=rt)
                got = oinf.run({'X': x})
                self.assertEqual(list(sorted(got)), ['Y'])
                self.assertEqualArray(y_without_padding, got['Y'])

        # test 3
        y_with_asymmetric_padding = numpy.array([[[[21., 33.],  # (1, 1, 4, 2) output tensor
                                                   [99., 117.],
                                                   [189., 207.],
                                                   [171., 183.]]]]).astype(numpy.float32)

        onx = OnnxConv(
            'X', W, output_names=['Y'],
            kernel_shape=[3, 3], pads=[1, 0, 1, 0], strides=[2, 2],
            op_version=TARGET_OPSET)
        model_def = onx.to_onnx({'X': x.astype(numpy.float32)},
                                target_opset=TARGET_OPSET)
        for rt in ['python', 'onnxruntime1']:
            with self.subTest(runtime=rt):
                oinf = OnnxInference(model_def, runtime=rt)
                got = oinf.run({'X': x})
                self.assertEqual(list(sorted(got)), ['Y'])
                self.assertEqualArray(y_with_asymmetric_padding, got['Y'])

    @wraplog()
    def test_onnxt_runtime_conv2_B(self):
        x = numpy.random.rand(1, 3, 5, 4).astype(numpy.float32)
        W = numpy.random.rand(4, 3, 3, 3).astype(numpy.float32)
        B = numpy.array([100, 700, 1000, 7000], dtype=numpy.float32)
        onx = OnnxConv(
            'X', 'W', 'B', output_names=['Y'],
            kernel_shape=[3, 3], pads=[1, 1, 1, 1], strides=[2, 2],
            op_version=TARGET_OPSET)
        model_def = onx.to_onnx({'X': x, 'W': W, 'B': B},
                                target_opset=TARGET_OPSET)
        ys = []
        for rt in ['python', 'onnxruntime1']:
            oinf = OnnxInference(model_def, runtime=rt)
            got = oinf.run({'X': x, 'W': W, 'B': B})
            ys.append(got['Y'])
        self.assertEqualArray(ys[0], ys[1], decimal=4)

    @wraplog()
    def test_onnxt_runtime_conv_transpose(self):
        x = numpy.array([[[[0., 1., 2.],  # (1, 1, 3, 3)
                           [3., 4., 5.],
                           [6., 7., 8.]]]]).astype(numpy.float32)
        W = numpy.array([[[[1., 1., 1.],  # (1, 2, 3, 3)
                           [1., 1., 1.],
                           [1., 1., 1.]],
                          [[1., 1., 1.],
                           [1., 1., 1.],
                           [1., 1., 1.]]]]).astype(numpy.float32)

        y_with_padding = numpy.array([[[[0., 1., 3., 3., 2.],  # (1, 2, 5, 5)
                                        [3., 8., 15., 12., 7.],
                                        [9., 21., 36., 27., 15.],
                                        [9., 20., 33., 24., 13.],
                                        [6., 13., 21., 15., 8.]],

                                       [[0., 1., 3., 3., 2.],
                                        [3., 8., 15., 12., 7.],
                                        [9., 21., 36., 27., 15.],
                                        [9., 20., 33., 24., 13.],
                                        [6., 13., 21., 15., 8.]]]]).astype(numpy.float32)

        onx = OnnxConvTranspose(
            'X', W, output_names=['Y'],
            op_version=TARGET_OPSET)
        model_def = onx.to_onnx({'X': x.astype(numpy.float32)},
                                target_opset=TARGET_OPSET)
        self._check_shape_inference(OnnxConvTranspose, model_def)
        oinf = OnnxInference(model_def)
        got = oinf.run({'X': x})
        self.assertEqual(list(sorted(got)), ['Y'])
        self.assertEqualArray(y_with_padding, got['Y'])

        python_tested.append(OnnxConv)

    @wraplog()
    def test_onnxt_runtime_conv_transpose_B(self):
        x = numpy.random.rand(1, 3, 5, 4).astype(numpy.float32)
        W = numpy.random.rand(3, 4, 3, 3).astype(numpy.float32)
        B = numpy.array([100, 700, 1000, 7000], dtype=numpy.float32)
        onx = OnnxConvTranspose(
            'X', 'W', 'B', output_names=['Y'],
            kernel_shape=[3, 3], pads=[1, 1, 1, 1], strides=[2, 2],
            op_version=TARGET_OPSET)
        model_def = onx.to_onnx({'X': x, 'W': W, 'B': B},
                                target_opset=TARGET_OPSET)
        self._check_shape_inference(OnnxConvTranspose, model_def)
        ys = []
        for rt in ['python', 'onnxruntime1']:
            oinf = OnnxInference(model_def, runtime=rt)
            got = oinf.run({'X': x, 'W': W, 'B': B})
            ys.append(got['Y'])
        self.assertEqual(len(ys), 2)
        # self.assertEqualArray(ys[0], ys[1])

    @wraplog()
    def test_onnxt_runtime_conv_transpose_1d(self):
        x = numpy.array([[[0., 1., 2.]]]).astype(numpy.float32)
        W = numpy.array([[[1., 1., 1.],  # (1, 2, 3)
                          [1., 1., 1.]]]).astype(numpy.float32)

        y_with_padding = numpy.array(
            [[[0., 1., 3., 3., 2.],  # (1, 2, 5)
              [0., 1., 3., 3., 2.]]]).astype(numpy.float32)

        onx = OnnxConvTranspose(
            'X', W, output_names=['Y'],
            op_version=TARGET_OPSET)
        model_def = onx.to_onnx({'X': x.astype(numpy.float32)},
                                target_opset=TARGET_OPSET)
        self._check_shape_inference(OnnxConvTranspose, model_def)

        oinf = OnnxInference(model_def, runtime="onnxruntime1")
        got = oinf.run({'X': x})
        self.assertEqual(list(sorted(got)), ['Y'])
        self.assertEqualArray(y_with_padding, got['Y'])

        oinf = OnnxInference(model_def)
        got = oinf.run({'X': x})
        self.assertEqual(list(sorted(got)), ['Y'])
        self.assertEqualArray(y_with_padding, got['Y'])

        python_tested.append(OnnxConvTranspose)

    @wraplog()
    def test_onnxt_runtime_conv_transpose_3d(self):
        x = numpy.arange(60).reshape((1, 1, 3, 4, 5)).astype(numpy.float32)
        W = numpy.ones((1, 2, 3, 3, 3)).astype(numpy.float32)

        y_with_padding = numpy.array(
            [[[[[0., 1., 3., 6., 9., 7., 4.],  # (1, 2, 5, 6, 7)
                [5., 12., 21., 27., 33., 24., 13.],
                [15., 33., 54., 63., 72., 51., 27.],
                [30., 63., 99., 108., 117., 81., 42.],
                [25., 52., 81., 87., 93., 64., 33.],
                [15., 31., 48., 51., 54., 37., 19.]],

                [[20., 42., 66., 72., 78., 54., 28.],
                 [50., 104., 162., 174., 186., 128., 66.],
                 [90., 186., 288., 306., 324., 222., 114.],
                 [120., 246., 378., 396., 414., 282., 144.],
                 [90., 184., 282., 294., 306., 208., 106.],
                 [50., 102., 156., 162., 168., 114., 58.]],

                [[60., 123., 189., 198., 207., 141., 72.],
                 [135., 276., 423., 441., 459., 312., 159.],
                 [225., 459., 702., 729., 756., 513., 261.],
                 [270., 549., 837., 864., 891., 603., 306.],
                 [195., 396., 603., 621., 639., 432., 219.],
                 [105., 213., 324., 333., 342., 231., 117.]],

                [[60., 122., 186., 192., 198., 134., 68.],
                 [130., 264., 402., 414., 426., 288., 146.],
                 [210., 426., 648., 666., 684., 462., 234.],
                 [240., 486., 738., 756., 774., 522., 264.],
                 [170., 344., 522., 534., 546., 368., 186.],
                 [90., 182., 276., 282., 288., 194., 98.]],

                [[40., 81., 123., 126., 129., 87., 44.],
                 [85., 172., 261., 267., 273., 184., 93.],
                 [135., 273., 414., 423., 432., 291., 147.],
                 [150., 303., 459., 468., 477., 321., 162.],
                 [105., 212., 321., 327., 333., 224., 113.],
                 [55., 111., 168., 171., 174., 117., 59.]]],

              [[[0., 1., 3., 6., 9., 7., 4.],
                [5., 12., 21., 27., 33., 24., 13.],
                [15., 33., 54., 63., 72., 51., 27.],
                [30., 63., 99., 108., 117., 81., 42.],
                [25., 52., 81., 87., 93., 64., 33.],
                [15., 31., 48., 51., 54., 37., 19.]],

                [[20., 42., 66., 72., 78., 54., 28.],
                 [50., 104., 162., 174., 186., 128., 66.],
                 [90., 186., 288., 306., 324., 222., 114.],
                 [120., 246., 378., 396., 414., 282., 144.],
                 [90., 184., 282., 294., 306., 208., 106.],
                 [50., 102., 156., 162., 168., 114., 58.]],

                [[60., 123., 189., 198., 207., 141., 72.],
                 [135., 276., 423., 441., 459., 312., 159.],
                 [225., 459., 702., 729., 756., 513., 261.],
                 [270., 549., 837., 864., 891., 603., 306.],
                 [195., 396., 603., 621., 639., 432., 219.],
                 [105., 213., 324., 333., 342., 231., 117.]],

                [[60., 122., 186., 192., 198., 134., 68.],
                 [130., 264., 402., 414., 426., 288., 146.],
                 [210., 426., 648., 666., 684., 462., 234.],
                 [240., 486., 738., 756., 774., 522., 264.],
                 [170., 344., 522., 534., 546., 368., 186.],
                 [90., 182., 276., 282., 288., 194., 98.]],

                [[40., 81., 123., 126., 129., 87., 44.],
                 [85., 172., 261., 267., 273., 184., 93.],
                 [135., 273., 414., 423., 432., 291., 147.],
                 [150., 303., 459., 468., 477., 321., 162.],
                 [105., 212., 321., 327., 333., 224., 113.],
                 [55., 111., 168., 171., 174., 117., 59.]]]]]).astype(numpy.float32)

        onx = OnnxConvTranspose(
            'X', W, output_names=['Y'],
            op_version=TARGET_OPSET)
        model_def = onx.to_onnx({'X': x.astype(numpy.float32)},
                                target_opset=TARGET_OPSET)
        oinf = OnnxInference(model_def)
        self._check_shape_inference(OnnxConvTranspose, model_def)
        got = oinf.run({'X': x})
        self.assertEqual(list(sorted(got)), ['Y'])
        self.assertEqualArray(y_with_padding, got['Y'])

    @unittest.skipIf(True, reason="fails with output_shape")
    @wraplog()
    def test_onnxt_runtime_conv_transpose_output_shape(self):
        x = numpy.arange(9).reshape((1, 1, 3, 3)).astype(numpy.float32)
        W = numpy.ones((1, 2, 3, 3)).astype(numpy.float32)

        y_with_padding = numpy.array(
            [[[[0., 0., 1., 1., 3., 2., 2., 0.],  # (1, 2, 10, 8)
                [0., 0., 1., 1., 3., 2., 2., 0.],
                [0., 0., 1., 1., 3., 2., 2., 0.],
                [3., 3., 7., 4., 9., 5., 5., 0.],
                [3., 3., 7., 4., 9., 5., 5., 0.],
                [3., 3., 7., 4., 9., 5., 5., 0.],
                [6., 6., 13., 7., 15., 8., 8., 0.],
                [6., 6., 13., 7., 15., 8., 8., 0.],
                [6., 6., 13., 7., 15., 8., 8., 0.],
                [0., 0., 0., 0., 0., 0., 0., 0.]],

              [[0., 0., 1., 1., 3., 2., 2., 0.],
                [0., 0., 1., 1., 3., 2., 2., 0.],
                [0., 0., 1., 1., 3., 2., 2., 0.],
                [3., 3., 7., 4., 9., 5., 5., 0.],
                [3., 3., 7., 4., 9., 5., 5., 0.],
                [3., 3., 7., 4., 9., 5., 5., 0.],
                [6., 6., 13., 7., 15., 8., 8., 0.],
                [6., 6., 13., 7., 15., 8., 8., 0.],
                [6., 6., 13., 7., 15., 8., 8., 0.],
                [0., 0., 0., 0., 0., 0., 0., 0.]]]]).astype(numpy.float32)

        with self.subTest(part="output_shape"):
            onx = OnnxConvTranspose(
                'X', W, output_names=['Y'],
                strides=[3, 2], output_shape=[10, 8],
                op_version=TARGET_OPSET)
            model_def = onx.to_onnx({'X': x.astype(numpy.float32)},
                                    target_opset=TARGET_OPSET)

            oinf = OnnxInference(model_def, runtime="onnxruntime1")
            got = oinf.run({'X': x})
            self.assertEqual(list(sorted(got)), ['Y'])
            self.assertEqualArray(y_with_padding, got['Y'])

            oinf = OnnxInference(model_def)
            got = oinf.run({'X': x})
            self.assertEqual(list(sorted(got)), ['Y'])
            self.assertEqualArray(y_with_padding, got['Y'])

    @wraplog()
    def test_onnxt_runtime_conv_transpose_attributes(self):
        x = numpy.arange(9).reshape((1, 1, 3, 3)).astype(numpy.float32)
        W = numpy.ones((1, 2, 3, 3)).astype(numpy.float32)

        y_with_padding = numpy.array(
            [[[[0., 0., 1., 1., 3., 2., 2., 0.],  # (1, 2, 10, 8)
                [0., 0., 1., 1., 3., 2., 2., 0.],
                [0., 0., 1., 1., 3., 2., 2., 0.],
                [3., 3., 7., 4., 9., 5., 5., 0.],
                [3., 3., 7., 4., 9., 5., 5., 0.],
                [3., 3., 7., 4., 9., 5., 5., 0.],
                [6., 6., 13., 7., 15., 8., 8., 0.],
                [6., 6., 13., 7., 15., 8., 8., 0.],
                [6., 6., 13., 7., 15., 8., 8., 0.],
                [0., 0., 0., 0., 0., 0., 0., 0.]],

              [[0., 0., 1., 1., 3., 2., 2., 0.],
                [0., 0., 1., 1., 3., 2., 2., 0.],
                [0., 0., 1., 1., 3., 2., 2., 0.],
                [3., 3., 7., 4., 9., 5., 5., 0.],
                [3., 3., 7., 4., 9., 5., 5., 0.],
                [3., 3., 7., 4., 9., 5., 5., 0.],
                [6., 6., 13., 7., 15., 8., 8., 0.],
                [6., 6., 13., 7., 15., 8., 8., 0.],
                [6., 6., 13., 7., 15., 8., 8., 0.],
                [0., 0., 0., 0., 0., 0., 0., 0.]]]]).astype(numpy.float32)

        with self.subTest(part="output_padding"):
            onx = OnnxConvTranspose(
                'X', W, output_names=['Y'],
                strides=[3, 2], output_padding=[1, 1],
                op_version=TARGET_OPSET)
            model_def = onx.to_onnx({'X': x.astype(numpy.float32)},
                                    target_opset=TARGET_OPSET)
            oinf = OnnxInference(model_def)
            got = oinf.run({'X': x})
            self.assertEqual(list(sorted(got)), ['Y'])
            self.assertEqualArray(y_with_padding, got['Y'])

        with self.subTest(part="kernel_shape"):
            onx = OnnxConvTranspose(
                'X', W, output_names=['Y'],
                strides=[3, 2], output_shape=[10, 8],
                kernel_shape=[3, 3], output_padding=[1, 1],
                op_version=TARGET_OPSET)
            model_def = onx.to_onnx({'X': x.astype(numpy.float32)},
                                    target_opset=TARGET_OPSET)
            oinf = OnnxInference(model_def)
            got = oinf.run({'X': x})
            self.assertEqual(list(sorted(got)), ['Y'])
            self.assertEqualArray(y_with_padding, got['Y'])

    @wraplog()
    def test_onnxt_runtime_conv_transpose_dilation(self):
        x = numpy.array([[[[3., 8., 1.],  # (1, 1, 3, 3)
                           [9., 5., 7.],
                           [3., 2., 6.]]]]).astype(numpy.float32)
        W = numpy.array([[[[7., 2.],  # (1, 1, 2, 2)
                           [1., 9.]]]]).astype(numpy.float32)

        y_with_padding = numpy.array(
            [[[[21., 56., 13., 16., 2.],  # [1, 1, 5, 5]
                [63., 35., 67., 10., 14.],
                [24., 22., 76., 76., 21.],
                [9., 5., 88., 45., 63.],
                [3., 2., 33., 18., 54.]]]]).astype(numpy.float32)

        onx = OnnxConvTranspose(
            'X', W, output_names=['Y'], dilations=[2, 2],
            op_version=TARGET_OPSET)
        model_def = onx.to_onnx({'X': x.astype(numpy.float32)},
                                target_opset=TARGET_OPSET)
        self._check_shape_inference(OnnxConvTranspose, model_def)
        oinf = OnnxInference(model_def)
        got = oinf.run({'X': x})
        self.assertEqual(list(sorted(got)), ['Y'])
        self.assertEqualArray(y_with_padding, got['Y'])

    @wraplog()
    def test_onnxt_runtime_conv_transpose_pads(self):
        x = numpy.arange(9).reshape((1, 1, 3, 3)).astype(numpy.float32)
        W = numpy.ones((1, 2, 3, 3)).astype(numpy.float32)

        y_with_padding = numpy.array(
            [[[[1., 1., 3.],  # (1, 2, 7, 3)
                [1., 1., 3.],
                [7., 4., 9.],
                [7., 4., 9.],
                [7., 4., 9.],
                [13., 7., 15.],
                [13., 7., 15.]],

              [[1., 1., 3.],
                [1., 1., 3.],
                [7., 4., 9.],
                [7., 4., 9.],
                [7., 4., 9.],
                [13., 7., 15.],
                [13., 7., 15.]]]]).astype(numpy.float32)

        onx = OnnxConvTranspose(
            'X', W, output_names=['Y'],
            strides=[3, 2], pads=[1, 2, 1, 2],
            op_version=TARGET_OPSET)
        model_def = onx.to_onnx({'X': x.astype(numpy.float32)},
                                target_opset=TARGET_OPSET)
        self._check_shape_inference(OnnxConvTranspose, model_def)
        oinf = OnnxInference(model_def)
        got = oinf.run({'X': x})
        self.assertEqual(list(sorted(got)), ['Y'])
        self.assertEqualArray(y_with_padding, got['Y'])

    @wraplog()
    def test_onnxt_runtime_cos(self):
        self.common_test_onnxt_runtime_unary(OnnxCos, numpy.cos)

    @wraplog()
    def test_onnxt_runtime_cosh(self):
        self.common_test_onnxt_runtime_unary(OnnxCosh, numpy.cosh)

    @wraplog()
    def test_onnxt_runtime_cum_sum(self):
        x = numpy.array([1., 2., 3., 4., 5.]).astype(numpy.float64)
        axis = numpy.array([0]).astype(numpy.int32)
        exp = numpy.array([1., 3., 6., 10., 15.]).astype(numpy.float64)
        onx = OnnxCumSum('X', 'axis', output_names=['Y'],
                         op_version=TARGET_OPSET)
        model_def = onx.to_onnx({'X': x, 'axis': axis},
                                outputs=[('Y', DoubleTensorType())],
                                target_opset=TARGET_OPSET)
        self._check_shape_inference(OnnxCumSum, model_def)
        oinf = OnnxInference(model_def)
        got = oinf.run({'X': x.astype(numpy.float64),
                        'axis': axis})
        self.assertEqualArray(exp, got['Y'])
        self.common_expected_shapes_types(
            oinf, {'X': x.astype(numpy.float64),
                   'axis': axis},
            got, OnnxCumSum, model_def)

        python_tested.append(OnnxCumSum)
        oinfpy = OnnxInference(model_def, runtime="python", inplace=True)
        validate_python_inference(oinfpy, {'X': x, 'axis': axis})

        # reverse = 1
        x = numpy.array([1., 2., 3., 4., 5.]).astype(numpy.float64)
        axis = numpy.array([0]).astype(numpy.int32)
        exp = numpy.array([15., 14., 12., 9., 5.]).astype(numpy.float64)
        onx = OnnxCumSum('X', 'axis', output_names=['Y'], reverse=1,
                         op_version=TARGET_OPSET)
        model_def = onx.to_onnx({'X': x, 'axis': axis},
                                outputs=[('Y', DoubleTensorType())],
                                target_opset=TARGET_OPSET)
        try:
            got = OnnxInference(model_def).run({'X': x, 'axis': axis})
            self.assertEqualArray(exp, got['Y'])
        except NotImplementedError:
            pass

        # exclusive = 1
        x = numpy.array([1., 2., 3., 4., 5.]).astype(numpy.float64)
        axis = numpy.array([0]).astype(numpy.int32)
        exp = numpy.array([0., 1., 3., 6., 10.]).astype(numpy.float64)
        onx = OnnxCumSum('X', 'axis', output_names=['Y'], exclusive=1,
                         op_version=TARGET_OPSET)
        model_def = onx.to_onnx({'X': x, 'axis': axis},
                                outputs=[('Y', DoubleTensorType())],
                                target_opset=TARGET_OPSET)
        try:
            got = OnnxInference(model_def).run({'X': x, 'axis': axis})
            self.assertEqualArray(exp, got['Y'])
        except NotImplementedError:
            pass

        # 2d axis = 0
        x = numpy.array([1., 2., 3., 4., 5., 6.]).astype(
            numpy.float64).reshape((2, 3))
        axis = numpy.array([0]).astype(numpy.int32)
        exp = numpy.array([1., 2., 3., 5., 7., 9.]).astype(
            numpy.float64).reshape((2, 3))
        onx = OnnxCumSum('X', 'axis', output_names=['Y'],
                         op_version=TARGET_OPSET)
        model_def = onx.to_onnx({'X': x, 'axis': axis},
                                outputs=[('Y', DoubleTensorType())],
                                target_opset=TARGET_OPSET)
        got = OnnxInference(model_def).run({'X': x, 'axis': axis})
        self.assertEqualArray(exp, got['Y'])

        # 2d axis = 1
        x = numpy.array([1., 2., 3., 4., 5., 6.]).astype(
            numpy.float64).reshape((2, 3))
        axis = numpy.array([-1]).astype(numpy.int32)
        exp = numpy.array([1., 3., 6., 4., 9., 15.]).astype(
            numpy.float64).reshape((2, 3))
        onx = OnnxCumSum('X', 'axis', output_names=['Y'],
                         op_version=TARGET_OPSET)
        model_def = onx.to_onnx({'X': x, 'axis': axis},
                                outputs=[('Y', DoubleTensorType())],
                                target_opset=TARGET_OPSET)
        got = OnnxInference(model_def).run({'X': x, 'axis': axis})
        self.assertEqualArray(exp, got['Y'])

        # 2d axis = 1, reverse
        x = numpy.array([1., 2., 3., 4., 5., 6.]).astype(
            numpy.float64).reshape((2, 3))
        axis = numpy.array([-1]).astype(numpy.int32)
        exp = numpy.array([1., 3., 6., 4., 9., 15.]).astype(
            numpy.float64).reshape((2, 3))
        onx = OnnxCumSum('X', 'axis', output_names=['Y'], reverse=1,
                         op_version=TARGET_OPSET)
        model_def = onx.to_onnx({'X': x, 'axis': axis},
                                outputs=[('Y', DoubleTensorType())],
                                target_opset=TARGET_OPSET)
        try:
            got = OnnxInference(model_def).run({'X': x, 'axis': axis})
            self.assertEqualArray(exp, got['Y'])
        except NotImplementedError:
            pass

        # no axis
        x = numpy.array([1., 2., 3., 4., 5.]).astype(numpy.float64)
        axis = numpy.array([0]).astype(numpy.int32)
        exp = numpy.array([1., 3., 6., 10., 15.]).astype(numpy.float64)
        try:
            onx = OnnxCumSum('X', output_names=['Y'],
                             op_version=TARGET_OPSET)
            model_def = onx.to_onnx(
                {'X': x}, outputs=[('Y', DoubleTensorType())],
                target_opset=TARGET_OPSET)
            got = OnnxInference(model_def).run({'X': x})
            self.assertEqualArray(exp, got['Y'])
        except RuntimeError:
            pass

        # reverse = 1
        x = numpy.array([1., 2., 3., 4., 5.]).astype(numpy.float64)
        axis = numpy.array([0]).astype(numpy.int32)
        exp = numpy.array([15., 14., 12., 9., 5.]).astype(numpy.float64)
        try:
            onx = OnnxCumSum('X', output_names=['Y'], reverse=1,
                             op_version=TARGET_OPSET)
            model_def = onx.to_onnx(
                {'X': x}, outputs=[('Y', DoubleTensorType())],
                target_opset=TARGET_OPSET)
            got = OnnxInference(model_def).run({'X': x})
            self.assertEqualArray(exp, got['Y'])
        except RuntimeError:
            pass

    @wraplog()
    def test_onnxt_runtime_det(self):
        self.common_test_onnxt_runtime_unary(
            OnnxDet, lambda x: numpy.array([numpy.linalg.det(x)]),
            do_sparse=False)

    @wraplog()
    def test_onnxt_runtime_dequantize_linear(self):
        X = numpy.array([[[[3, 89], [34, 200], [74, 59]],
                          [[5, 24], [24, 87], [32, 13]],
                          [[245, 99], [4, 142], [121, 102]], ], ],
                        dtype=numpy.uint8)
        x_scale = numpy.array([2, 4, 5], dtype=numpy.float32)
        x_zero_point = numpy.array([84, 24, 196], dtype=numpy.uint8)
        exp = ((X.astype(numpy.float32) - x_zero_point.reshape(
                (1, 3, 1, 1)).astype(numpy.float32)) *
               x_scale.reshape((1, 3, 1, 1)))
        onx = OnnxDequantizeLinear(
            'X', x_scale, x_zero_point, output_names=['Y'],
            op_version=TARGET_OPSET)
        model_def = onx.to_onnx({'X': X},
                                target_opset=TARGET_OPSET)
        self._check_shape_inference(OnnxDequantizeLinear, model_def)
        oinf = OnnxInference(model_def)
        got = oinf.run({'X': X})
        self.assertEqualArray(exp, got['Y'])
        self.common_expected_shapes_types(
            oinf, {'X': X}, got, OnnxDequantizeLinear, model_def)

        X = numpy.array([0, 3, 128, 255]).astype(numpy.uint8)
        x_scale = numpy.array([2], dtype=numpy.float32)
        x_zero_point = numpy.array([128], dtype=numpy.uint8)
        exp = numpy.array([-256, -250, 0, 254], dtype=numpy.float32)
        onx = OnnxDequantizeLinear(
            'X', x_scale, x_zero_point, output_names=['Y'],
            op_version=TARGET_OPSET)
        model_def = onx.to_onnx({'X': X},
                                target_opset=TARGET_OPSET)
        self._check_shape_inference(OnnxDequantizeLinear, model_def)
        oinf = OnnxInference(model_def)
        got = oinf.run({'X': X})
        self.assertEqualArray(exp, got['Y'])
        python_tested.append(OnnxDequantizeLinear)

    @wraplog()
    def test_onnxt_runtime_div(self):
        self.common_test_onnxt_runtime_binary(OnnxDiv, lambda x, y: x / y)

    @wraplog()
    def test_onnxt_runtime_dropout_10(self):
        seed = numpy.int64(0)
        X = numpy.random.randn(3, 4, 5).astype(numpy.float32)
        onx = OnnxDropout_7('X', output_names=['Y'], op_version=10)
        model_def = onx.to_onnx({'X': X.astype(numpy.float32)},
                                outputs=[('Y', FloatTensorType())],
                                target_opset=10)
        oinf = OnnxInference(model_def)
        got = oinf.run({'X': X})
        self.assertEqual(list(sorted(got)), ['Y'])
        self.assertEqual(got['Y'].shape, X.shape)
        self.assertEqualArray(got['Y'], _dropout(X, seed=seed)[0])
        self.common_expected_shapes_types(
            oinf, {'X': X}, got, OnnxDropout_7, model_def)
        python_tested.append(OnnxDropout)

    @wraplog()
    def test_onnxt_runtime_dropout(self):
        seed = numpy.int64(0)
        X = numpy.random.randn(3, 4, 5).astype(numpy.float32)

        onx = OnnxDropout('X', output_names=['Y'], seed=seed,
                          op_version=TARGET_OPSET)
        model_def = onx.to_onnx({'X': X.astype(numpy.float32)},
                                outputs=[('Y', FloatTensorType())],
                                target_opset=TARGET_OPSET)
        oinf = OnnxInference(model_def)
        got = oinf.run({'X': X})
        self.assertEqual(list(sorted(got)), ['Y'])
        self.assertEqual(got['Y'].shape, X.shape)
        self.assertEqualArray(got['Y'], _dropout(X, seed=seed)[0])
        self.common_expected_shapes_types(
            oinf, {'X': X}, got, OnnxDropout, model_def)

        onx = OnnxDropout('X', output_names=['Y', 'Z'], seed=seed,
                          op_version=TARGET_OPSET)
        model_def = onx.to_onnx({'X': X.astype(numpy.float32)},
                                outputs=[('Y', FloatTensorType()),
                                         ('Z', FloatTensorType())],
                                target_opset=TARGET_OPSET)
        self._check_shape_inference(OnnxDropout, model_def)
        oinf = OnnxInference(model_def)
        got = oinf.run({'X': X})
        self.assertEqual(list(sorted(got)), ['Y', 'Z'])
        self.assertEqual(got['Y'].shape, X.shape)
        res = _dropout(X, seed=seed, return_mask=True)
        self.assertEqualArray(got['Y'], res[0])
        self.assertEqualArray(got['Z'], res[1])

        R = numpy.array([0.1], dtype=numpy.float32)
        onx = OnnxDropout('X', 'R', output_names=['Y'], seed=seed,
                          op_version=TARGET_OPSET)
        model_def = onx.to_onnx({'X': X.astype(numpy.float32),
                                 'R': R.astype(numpy.float32)},
                                outputs=[('Y', FloatTensorType())],
                                target_opset=TARGET_OPSET)
        oinf = OnnxInference(model_def)
        got = oinf.run({'X': X, 'R': R})
        self.assertEqual(list(sorted(got)), ['Y'])
        self.assertEqual(got['Y'].shape, X.shape)
        self.assertEqualArray(
            got['Y'], _dropout(X, seed=seed, drop_probability=0.1)[0])

        R = numpy.array([0.75], dtype=numpy.float32)
        B = numpy.array([True])
        onx = OnnxDropout('X', 'R', 'B', output_names=['Y'], seed=seed,
                          op_version=TARGET_OPSET)
        model_def = onx.to_onnx({'X': X.astype(numpy.float32),
                                 'R': R, 'B': B},
                                outputs=[('Y', FloatTensorType())],
                                target_opset=TARGET_OPSET)
        oinf = OnnxInference(model_def)
        got = oinf.run({'X': X, 'R': R, 'B': B})
        self.assertEqual(list(sorted(got)), ['Y'])
        self.assertEqual(got['Y'].shape, X.shape)
        self.assertEqualArray(
            got['Y'], _dropout(X, seed=seed, drop_probability=0.75,
                               training_mode=True)[0])

        python_tested.append(OnnxDropout)

    @wraplog()
    def test_onnxt_runtime_einsum(self):
        X = numpy.random.randn(5, 2, 3).astype(numpy.float32)
        Y = numpy.random.randn(5, 3, 4).astype(numpy.float32)
        equation = 'bij,bjk->bik'
        onx = OnnxEinsum(
            'X', 'Y', equation=equation, output_names=['Z'],
            op_version=TARGET_OPSET)
        model_def = onx.to_onnx({'X': X.astype(numpy.float32),
                                 'Y': Y.astype(numpy.float32)},
                                outputs=[('Z', FloatTensorType([2]))],
                                target_opset=TARGET_OPSET)
        oinf = OnnxInference(model_def)
        got = oinf.run({'X': X, 'Y': Y})
        exp = numpy.einsum(equation, X, Y)
        self.assertEqualArray(exp, got['Z'])
        self.common_expected_shapes_types(
            oinf, {'X': X, 'Y': Y}, got, OnnxEinsum, model_def)
        python_tested.append(OnnxEinsum)

        oinfpy = OnnxInference(model_def, runtime="python", inplace=True)
        validate_python_inference(oinfpy, {'X': X.astype(numpy.float32),
                                           'Y': Y.astype(numpy.float32)})

    @ignore_warnings(category=(RuntimeWarning, DeprecationWarning))
    @wraplog()
    def test_onnxt_runtime_expand(self):
        sh = numpy.array([2, 2, 1], dtype=numpy.int64)
        onx = OnnxExpand('X', 'sh', output_names=['Y'],
                         op_version=TARGET_OPSET)
        X = numpy.array([[1, 2], [3, -4]], dtype=numpy.float32)
        model_def = onx.to_onnx({'X': X.astype(numpy.float32), 'sh': sh},
                                target_opset=TARGET_OPSET)
        self._check_shape_inference(OnnxExpand, model_def)
        oinf = OnnxInference(model_def)
        got = oinf.run({'X': X.copy(), 'sh': sh})
        self.assertEqual(list(sorted(got)), ['Y'])
        exp = X * numpy.ones(sh.tolist())
        self.assertEqualArray(exp, got['Y'])

        X = numpy.array([[1.], [2.], [3.]], dtype=numpy.float32)
        sh = numpy.array([2, 1, 6], dtype=numpy.int64)
        exp = X * numpy.ones(sh.tolist())
        got = oinf.run({'X': X.copy(), 'sh': sh})
        self.assertEqualArray(exp, got['Y'])

        X = numpy.array([[1.], [2.], [3.]], dtype=numpy.float32)
        sh = numpy.array([3, 4], dtype=numpy.int64)
        exp = numpy.tile(X, 4)
        got = oinf.run({'X': X.copy(), 'sh': sh})
        self.assertEqualArray(exp, got['Y'])

        python_tested.append(OnnxExpand)

    @wraplog()
    def test_onnxt_runtime_eyelike(self):
        onx = OnnxEyeLike('X', k=0, output_names=['Y'])
        X = numpy.array([2, 2], dtype=numpy.int64)
        model_def = onx.to_onnx({'X': X.astype(numpy.int64)},
                                target_opset=TARGET_OPSET,
                                outputs=[('Y', FloatTensorType())])
        self._check_shape_inference(OnnxEyeLike, model_def)
        oinf = OnnxInference(model_def)
        got = oinf.run({'X': X})
        self.assertEqual(list(sorted(got)), ['Y'])
        exp = numpy.eye(*X, k=0)
        self.assertEqualArray(exp, got['Y'])
        self.common_expected_shapes_types(
            oinf, {'X': X}, got, OnnxEyeLike, model_def)

        oinfpy = OnnxInference(model_def, runtime="python")
        validate_python_inference(oinfpy, {'X': X.astype(numpy.int64)})
        python_tested.append(OnnxEyeLike)

    @wraplog()
    def test_onnxt_runtime_equal(self):
        self.common_test_onnxt_runtime_binary(OnnxEqual, numpy.equal)

    @wraplog()
    def test_onnxt_runtime_erf(self):
        self.common_test_onnxt_runtime_unary(OnnxErf, erf)

    @wraplog()
    def test_onnxt_runtime_exp(self):
        self.common_test_onnxt_runtime_unary(OnnxExp, numpy.exp)

    @wraplog()
    def test_onnxt_runtime_flatten(self):
        shape = (2, 3, 4, 5)
        x = numpy.random.random_sample(shape).astype(  # pylint: disable=E1101
            numpy.float32)  # pylint: disable=E1101

        for i in range(len(shape)):
            node = OnnxFlatten('X', axis=i, output_names='Y',
                               op_version=TARGET_OPSET)
            model_def = node.to_onnx(
                {'X': x}, outputs=[('Y', FloatTensorType())],
                target_opset=TARGET_OPSET)
            self._check_shape_inference(OnnxFlatten, model_def)
            oinf = OnnxInference(model_def)
            got = oinf.run({'X': x})
            new_shape = ((1, -1) if i == 0
                         else (numpy.prod(shape[0:i]).astype(int), -1))
            exp = numpy.reshape(x, new_shape)
            self.assertEqualArray(exp, got['Y'])
            self.common_expected_shapes_types(
                oinf, {'X': x}, got, OnnxFlatten, model_def)

            python_tested.append(OnnxFlatten)
            oinfpy = OnnxInference(model_def, runtime="python", inplace=True)
            validate_python_inference(oinfpy, {'X': x})

    @wraplog()
    def test_onnxt_runtime_floor(self):
        self.common_test_onnxt_runtime_unary(OnnxFloor, numpy.floor)

    @wraplog()
    def test_onnxt_runtime_gather_elements0(self):
        from skl2onnx.algebra.onnx_ops import OnnxGatherElements  # pylint: disable=E0611
        # ex 1
        data = numpy.array([[1, 2],
                            [3, 4]], dtype=numpy.float32)
        indices = numpy.array([], dtype=numpy.int64)

        onx = OnnxGatherElements('X', 'Y', output_names=['Z'], axis=1,
                                 op_version=TARGET_OPSET)
        model_def = onx.to_onnx({'X': data, 'Y': indices},
                                outputs=[('Z', FloatTensorType())],
                                target_opset=TARGET_OPSET)
        self._check_shape_inference(OnnxGatherElements, model_def)
        oinf = OnnxInference(model_def)
        got = oinf.run({'X': data, 'Y': indices})
        self.assertEqual(got['Z'].size, 0)
        self.common_expected_shapes_types(
            oinf, {'X': data, 'Y': indices}, got,
            OnnxGatherElements, model_def)

    @wraplog()
    def test_onnxt_runtime_gather_elements0_fortran(self):
        from skl2onnx.algebra.onnx_ops import OnnxGatherElements  # pylint: disable=E0611
        # ex 1
        data = numpy.array([[1, 2],
                            [3, 4]], dtype=numpy.float32, order='F')
        indices = numpy.array([], dtype=numpy.int64, order='F')

        onx = OnnxGatherElements('X', 'Y', output_names=['Z'], axis=1,
                                 op_version=TARGET_OPSET)
        model_def = onx.to_onnx({'X': data, 'Y': indices},
                                outputs=[('Z', FloatTensorType())],
                                target_opset=TARGET_OPSET)
        oinf = OnnxInference(model_def)
        got = oinf.run({'X': data, 'Y': indices})
        self.assertEqual(got['Z'].size, 0)

    @wraplog()
    def test_onnxt_runtime_gather_elements(self):
        from skl2onnx.algebra.onnx_ops import OnnxGatherElements  # pylint: disable=E0611
        # ex 1
        data = numpy.array([[1, 2],
                            [3, 4]], dtype=numpy.float32)
        indices = numpy.array([[0, 0],
                               [1, 0]], dtype=numpy.int64)

        onx = OnnxGatherElements('X', 'Y', output_names=['Z'], axis=1,
                                 op_version=TARGET_OPSET)
        model_def = onx.to_onnx({'X': data, 'Y': indices},
                                outputs=[('Z', FloatTensorType())],
                                target_opset=TARGET_OPSET)
        oinf = OnnxInference(model_def)
        got = oinf.run({'X': data, 'Y': indices})
        exp = numpy.array([[1, 1],
                           [4, 3]], dtype=numpy.float32)
        self.assertEqual(exp, got['Z'])

        python_tested.append(OnnxGatherElements)
        oinfpy = OnnxInference(model_def, runtime="python", inplace=True)
        validate_python_inference(oinfpy, {'X': data, 'Y': indices})

        # ex 2
        data = numpy.array([[1, 2, 3],
                            [4, 5, 6],
                            [7, 8, 9]], dtype=numpy.float32)
        indices = numpy.array([[1, 2, 0],
                               [2, 0, 0]], dtype=numpy.int32)

        onx = OnnxGatherElements('X', 'Y', output_names=['Z'], axis=0,
                                 op_version=TARGET_OPSET)
        model_def = onx.to_onnx({'X': data, 'Y': indices},
                                outputs=[('Z', FloatTensorType())],
                                target_opset=TARGET_OPSET)
        self._check_shape_inference(OnnxGatherElements, model_def)
        oinf = OnnxInference(model_def)
        got = oinf.run({'X': data, 'Y': indices})
        exp = numpy.array([[4, 8, 3],
                           [7, 2, 3]], dtype=numpy.float32)
        self.assertEqual(exp, got['Z'])

    @wraplog()
    def test_onnxt_runtime_gemm_python(self):
        self.do_test_onnxt_runtime_gemm("python")
        python_tested.append(OnnxGemm)

    @wraplog()
    def test_onnxt_runtime_gemm_onnxruntime(self):
        self.do_test_onnxt_runtime_gemm("onnxruntime1")

    def do_test_onnxt_runtime_gemm(self, runtime):
        idi = numpy.array([[1, 0], [1, 1]], dtype=numpy.float32)
        cst = numpy.array([4, 5], dtype=numpy.float32)
        X = numpy.array([[1, 2], [3, 4]], dtype=numpy.float32)

        onx = OnnxGemm('X', idi, cst, output_names=['Y'],
                       op_version=TARGET_OPSET)
        model_def = onx.to_onnx({'X': idi.astype(numpy.float32)},
                                target_opset=TARGET_OPSET)
        if 'onnxruntime' in runtime:
            model_def.ir_version = get_ir_version(TARGET_OPSET)
        try:
            oinf = OnnxInference(model_def, runtime=runtime)
        except RuntimeError as e:
            raise RuntimeError(
                "Unable to instantiate (runtime='{}')\n{}".format(
                    runtime, model_def)) from e
        got = oinf.run({'X': X.astype(numpy.float32)})
        self.assertEqual(list(sorted(got)), ['Y'])
        self.assertEqualArray(numpy.dot(X, idi) + cst, got['Y'], decimal=5)

        onx = OnnxGemm('X', idi, cst, transA=1, transB=1, output_names=['Y'],
                       op_version=TARGET_OPSET)
        model_def = onx.to_onnx({'X': idi.astype(numpy.float32)},
                                target_opset=TARGET_OPSET)
        if 'onnxruntime' in runtime:
            model_def.ir_version = get_ir_version(TARGET_OPSET)
        try:
            oinf = OnnxInference(model_def, runtime=runtime)
        except RuntimeError as e:
            raise RuntimeError(
                "Unable to instantiate (runtime='{}')\n{}".format(
                    runtime, model_def)) from e
        got = oinf.run({'X': X.astype(numpy.float32)})
        self.assertEqual(list(sorted(got)), ['Y'])
        self.assertEqualArray(numpy.dot(X.T, idi.T) + cst, got['Y'], decimal=5)

        onx = OnnxGemm('X', idi, cst, transA=1, output_names=['Y'],
                       op_version=TARGET_OPSET)
        model_def = onx.to_onnx({'X': idi.astype(numpy.float32)},
                                target_opset=TARGET_OPSET)
        self._check_shape_inference(OnnxGemm, model_def)
        model_def.ir_version = get_ir_version(TARGET_OPSET)
        oinf = OnnxInference(model_def, runtime=runtime)
        got = oinf.run({'X': X.astype(numpy.float32)})
        self.assertEqual(list(sorted(got)), ['Y'])
        self.assertEqualArray(numpy.dot(X.T, idi) + cst, got['Y'], decimal=5)

        onx = OnnxGemm('X', idi, cst, transB=1, output_names=['Y'],
                       op_version=TARGET_OPSET)
        model_def = onx.to_onnx({'X': idi.astype(numpy.float32)},
                                target_opset=TARGET_OPSET)
        if 'onnxruntime' in runtime:
            model_def.ir_version = get_ir_version(TARGET_OPSET)
        oinf = OnnxInference(model_def, runtime=runtime)
        got = oinf.run({'X': X.astype(numpy.float32)})
        self.assertEqual(list(sorted(got)), ['Y'])
        self.assertEqualArray(numpy.dot(X, idi.T) + cst, got['Y'], decimal=5)

        onx = OnnxGemm('X', idi, cst, transB=1, output_names=['Y'],
                       alpha=numpy.float32(1.),
                       op_version=TARGET_OPSET)
        model_def = onx.to_onnx({'X': idi.astype(numpy.float32)},
                                target_opset=TARGET_OPSET)
        self._check_shape_inference(OnnxGemm, model_def)
        if 'onnxruntime' in runtime:
            model_def.ir_version = get_ir_version(TARGET_OPSET)
        oinf = OnnxInference(model_def, runtime=runtime)
        got = oinf.run({'X': X.astype(numpy.float32)})
        self.assertEqual(list(sorted(got)), ['Y'])
        self.assertEqualArray(numpy.dot(X, idi.T) + cst, got['Y'], decimal=5)

        if runtime != 'onnxruntime1':
            onx = OnnxGemm('X', idi, cst, transB=1, output_names=['Y'],
                           alpha=numpy.float32(1.),
                           op_version=TARGET_OPSET)
            model_def = onx.to_onnx({'X': idi.astype(numpy.float32)},
                                    target_opset=TARGET_OPSET)
            if 'onnxruntime' in runtime:
                model_def.ir_version = get_ir_version(TARGET_OPSET)
            oinf = OnnxInference(model_def, runtime=runtime)
            got = oinf.run({'X': X.astype(numpy.float32)})
            self.assertEqual(list(sorted(got)), ['Y'])
            self.assertEqualArray(
                numpy.dot(X, idi.T) + cst, got['Y'], decimal=5)

    @wraplog()
    def test_onnxt_runtime_global_average_pool(self):
        x = x = numpy.random.randn(1, 3, 5, 5).astype(numpy.float32)
        y = _global_average_pool(x).astype(numpy.float32)

        onx = OnnxGlobalAveragePool(
            'X', output_names=['Y'],
            op_version=TARGET_OPSET)
        model_def = onx.to_onnx({'X': x.astype(numpy.float32)},
                                target_opset=TARGET_OPSET)
        self._check_shape_inference(OnnxGlobalAveragePool, model_def)
        oinf = OnnxInference(model_def)
        got = oinf.run({'X': x})
        self.assertEqual(list(sorted(got)), ['Y'])
        self.assertEqualArray(y, got['Y'])
        self.common_expected_shapes_types(
            oinf, {'X': x}, got, OnnxGlobalAveragePool, model_def)

        x = numpy.array([[[
            [1, 2, 3],
            [4, 5, 6],
            [7, 8, 9],
        ]]]).astype(numpy.float32)
        y = numpy.array([[[[5]]]]).astype(numpy.float32)
        onx = OnnxGlobalAveragePool(
            'X', output_names=['Y'],
            op_version=TARGET_OPSET)
        model_def = onx.to_onnx({'X': x.astype(numpy.float32)},
                                target_opset=TARGET_OPSET)
        oinf = OnnxInference(model_def)
        got = oinf.run({'X': x})
        self.assertEqual(list(sorted(got)), ['Y'])
        self.assertEqualArray(y, got['Y'])

        python_tested.append(OnnxGlobalAveragePool)

    def test_onnxt_runtime_greater(self):
        self.common_test_onnxt_runtime_binary(OnnxGreater, numpy.greater)

    @wraplog()
    def test_onnxt_runtime_greater_or_equal(self):
        self.common_test_onnxt_runtime_binary(
            OnnxGreaterOrEqual, numpy.greater_equal)

    @wraplog()
<<<<<<< HEAD
    def test_onnxt_runtime_hardswish(self):

        def hardswish(x):
            alfa = 1. / 6
            beta = 0.5
            return x * numpy.maximum(0, numpy.minimum(1, alfa * x + beta))

        self.common_test_onnxt_runtime_unary(OnnxHardSwish, hardswish)
=======
    def test_onnxt_runtime_hard_sigmoid(self):
        self.common_test_onnxt_runtime_unary(
            OnnxHardSigmoid, lambda x: numpy.maximum(
                0, numpy.minimum(1, x * 0.2 + 0.5)))
>>>>>>> ad03f33c

    @wraplog()
    def test_onnxt_runtime_identity(self):
        self.common_test_onnxt_runtime_unary(OnnxIdentity, lambda x: x)

    @wraplog()
    def test_onnxt_runtime_isnan(self):
        self.common_test_onnxt_runtime_unary(OnnxIsNaN, numpy.isnan)

    @wraplog()
    def test_onnxt_runtime_leaky_relu(self):
        self.common_test_onnxt_runtime_unary(
            OnnxLeakyRelu, lambda x: numpy.where(x > 0, x, x * 0.01))

    @wraplog()
    def test_onnxt_runtime_leaky_relu_fct(self):
        x = numpy.random.randn(3, 4, 7).astype(numpy.float32)
        x1 = _leaky_relu(x, 0.77)
        _leaky_relu_inplace(x, 0.77)
        self.assertEqualArray(x, x1)

    @wraplog()
    def test_onnxt_runtime_less(self):
        self.common_test_onnxt_runtime_binary(OnnxLess, numpy.less)

    @wraplog()
    def test_onnxt_runtime_less_or_equal(self):
        self.common_test_onnxt_runtime_binary(
            OnnxLessOrEqual, numpy.less_equal)

    @wraplog()
    def test_onnxt_runtime_log(self):
        self.common_test_onnxt_runtime_unary(OnnxLog, numpy.log)

    @wraplog()
    def test_onnxt_runtime_logsoftmax(self):
        def log_softmax(*args, **kwargs):
            return numpy.log(softmax(*args, **kwargs))

        self.common_test_onnxt_runtime_unary(OnnxLogSoftmax, log_softmax)

    @wraplog()
    def test_onnxt_runtime_lp_normalization(self):
        onx = OnnxLpNormalization('X', output_names=['Y'], p=2, axis=1,
                                  op_version=TARGET_OPSET)
        X = numpy.array([[1, 2], [3, -4]], dtype=numpy.float32)
        model_def = onx.to_onnx({'X': X},
                                target_opset=TARGET_OPSET)
        oinf = OnnxInference(model_def)
        got = oinf.run({'X': X})
        exp = numpy.array([[0.4472136, 0.8944272],
                           [0.6, -0.8]], dtype=numpy.float32)
        self.assertEqualArray(got['Y'], exp)
        self.common_expected_shapes_types(
            oinf, {'X': X}, got, OnnxLpNormalization, model_def)

        onx = OnnxLpNormalization('X', output_names=['Y'], p=2, axis=0,
                                  op_version=TARGET_OPSET)
        X = numpy.array([[1, 2], [3, -4]], dtype=numpy.float32)
        model_def = onx.to_onnx({'X': X},
                                target_opset=TARGET_OPSET)
        self._check_shape_inference(OnnxLpNormalization, model_def)
        oinf = OnnxInference(model_def)
        got = oinf.run({'X': X})
        exp = numpy.array([[0.3162278, 0.4472136],
                           [0.9486833, -0.8944272]], dtype=numpy.float32)
        self.assertEqualArray(got['Y'], exp)
        python_tested.append(OnnxLpNormalization)

    @wraplog()
    def test_onnxt_runtime_matmul(self):
        self.common_test_onnxt_runtime_binary(OnnxMatMul, lambda x, y: x @ y)

    @wraplog()
    def test_onnxt_runtime_max(self):
        self.common_test_onnxt_runtime_binary(
            OnnxMax, lambda x, y: numpy.maximum(x, y))

    @wraplog()
    def test_onnxt_runtime_max_pool_1d_default(self):
        X = numpy.random.randn(1, 3, 32).astype(numpy.float32)
        kernel_shape = [2]
        strides = [1]
        out_shape = _pool_get_output_shape(
            b'VALID', X.shape[2:], kernel_shape, strides)
        exp = _pool_impl(
            X, X.shape, kernel_shape, strides, out_shape, [0], b'MAX')
        onx = OnnxMaxPool(
            'X', output_names=['Y'], kernel_shape=kernel_shape,
            op_version=TARGET_OPSET)
        model_def = onx.to_onnx(
            {'X': X}, target_opset=TARGET_OPSET)
        self._check_shape_inference(OnnxMaxPool, model_def)
        oinf = OnnxInference(model_def)
        got = oinf.run({'X': X})
        self.assertEqualArray(exp, got['Y'])
        self.assertEqual(got['Y'].dtype, X.dtype)
        self.common_expected_shapes_types(
            oinf, {'X': X}, got, OnnxMaxPool, model_def)

    @wraplog()
    def test_onnxt_runtime_max_pool_1d_default_64(self):
        X = numpy.random.randn(1, 3, 32).astype(numpy.float64)
        kernel_shape = [2]
        strides = [1]
        out_shape = _pool_get_output_shape(
            b'VALID', X.shape[2:], kernel_shape, strides)
        exp = _pool_impl(
            X, X.shape, kernel_shape, strides, out_shape, [0], b'MAX')
        onx = OnnxMaxPool(
            'X', output_names=['Y'], kernel_shape=kernel_shape,
            op_version=TARGET_OPSET)
        model_def = onx.to_onnx(
            {'X': X}, target_opset=TARGET_OPSET)
        oinf = OnnxInference(model_def)
        got = oinf.run({'X': X})
        self.assertEqualArray(exp, got['Y'], decimal=5)
        self.assertEqual(got['Y'].dtype, X.dtype)
        self.assertEqual(got['Y'].dtype, numpy.float64)

    @wraplog()
    def test_onnxt_runtime_max_pool_2d(self):
        # ceil
        X = numpy.array([[[[1, 2, 3, 4],
                           [5, 6, 7, 8],
                           [9, 10, 11, 12],
                           [13, 14, 15, 16]]]]).astype(numpy.float32)
        exp = numpy.array([[[[11, 12], [15, 16]]]]).astype(numpy.float32)
        kernel_shape = [3, 3]
        strides = [2, 2]
        ceil_mode = True
        onx = OnnxMaxPool(
            'X', output_names=['Y'], kernel_shape=kernel_shape,
            strides=strides, ceil_mode=ceil_mode,
            op_version=TARGET_OPSET)
        model_def = onx.to_onnx(
            {'X': X}, target_opset=TARGET_OPSET)
        self._check_shape_inference(OnnxMaxPool, model_def)
        oinf = OnnxInference(model_def)
        got = oinf.run({'X': X})
        self.assertEqualArray(exp, got['Y'])

        # default
        X = numpy.random.randn(1, 3, 32, 32).astype(numpy.float32)
        kernel_shape = [2, 2]
        strides = [1, 1]
        out_shape = _pool_get_output_shape(
            b'VALID', X.shape[2:], kernel_shape, strides)
        exp = _pool_impl(X, X.shape, kernel_shape, strides,
                         out_shape, (0, 0), b'MAX')
        onx = OnnxMaxPool(
            'X', output_names=['Y'], kernel_shape=kernel_shape,
            strides=strides,
            op_version=TARGET_OPSET)
        model_def = onx.to_onnx(
            {'X': X}, target_opset=TARGET_OPSET)
        oinf = OnnxInference(model_def)
        got = oinf.run({'X': X})
        self.assertEqualArray(exp, got['Y'])

        # dilations
        X = numpy.array([[[[1, 2, 3, 4],
                           [5, 6, 7, 8],
                           [9, 10, 11, 12],
                           [13, 14, 15, 16]]]]).astype(numpy.float32)
        exp = numpy.array([[[[11, 12], [15, 16]]]]).astype(numpy.float32)
        onx = OnnxMaxPool(
            'X', output_names=['Y'], kernel_shape=[2, 2],
            strides=[1, 1], dilations=[2, 2],
            op_version=TARGET_OPSET)
        model_def = onx.to_onnx(
            {'X': X}, target_opset=TARGET_OPSET)
        self._check_shape_inference(OnnxMaxPool, model_def)
        oinf = OnnxInference(model_def)
        got = oinf.run({'X': X})
        self.assertEqualArray(exp, got['Y'])

        # pads
        X = numpy.array([[[[1, 2, 3, 4, 5],
                           [6, 7, 8, 9, 10],
                           [11, 12, 13, 14, 15],
                           [16, 17, 18, 19, 20],
                           [21, 22, 23, 24, 25]]]]).astype(numpy.float32)
        exp = numpy.array([[[[13, 14, 15, 15, 15],
                             [18, 19, 20, 20, 20],
                             [23, 24, 25, 25, 25],
                             [23, 24, 25, 25, 25],
                             [23, 24, 25, 25, 25]]]]).astype(numpy.float32)
        onx = OnnxMaxPool(
            'X', output_names=['Y'], kernel_shape=[5, 5],
            pads=[2, 2, 2, 2],
            op_version=TARGET_OPSET)
        model_def = onx.to_onnx(
            {'X': X}, target_opset=TARGET_OPSET)
        oinf = OnnxInference(model_def)
        got = oinf.run({'X': X})
        self.assertEqualArray(exp, got['Y'])

        # precomputed_same_upper(self):
        X = numpy.array([[[[1, 2, 3, 4, 5],
                           [6, 7, 8, 9, 10],
                           [11, 12, 13, 14, 15],
                           [16, 17, 18, 19, 20],
                           [21, 22, 23, 24, 25]]]]).astype(numpy.float32)
        exp = numpy.array([[[[7, 9, 10],
                             [17, 19, 20],
                             [22, 24, 25]]]]).astype(numpy.float32)
        onx = OnnxMaxPool('X', output_names=['Y'],
                          kernel_shape=[3, 3],
                          strides=[2, 2], auto_pad=b'SAME_UPPER',
                          op_version=TARGET_OPSET)
        model_def = onx.to_onnx(
            {'X': X}, target_opset=TARGET_OPSET)
        oinf = OnnxInference(model_def)
        got = oinf.run({'X': X})
        self.assertEqualArray(exp, got['Y'])
        python_tested.append(OnnxMaxPool)

    @wraplog()
    def test_onnxt_runtime_max_pool_3d_default(self):
        X = numpy.random.randn(1, 3, 32, 32, 32).astype(numpy.float32)
        out_shape = _pool_get_output_shape(
            b'VALID', X.shape[2:], [2, 2, 2], [1, 1, 1])
        onx = OnnxMaxPool(
            'X', output_names=['Y'], kernel_shape=[2, 2, 2],
            op_version=TARGET_OPSET)
        model_def = onx.to_onnx(
            {'X': X}, target_opset=TARGET_OPSET)
        oinf = OnnxInference(model_def)
        got = oinf.run({'X': X})
        self.assertEqual([1, 3, 31, 31, 31], list(got['Y'].shape))
        try:
            exp = _pool_impl(X, X.shape, [2, 2, 2], [
                             1, 1, 1], out_shape, (0, 0), b'MAX')
        except IndexError:
            # remaining bug
            return
        self.assertEqualArray(exp, got['Y'])

    @wraplog()
    def test_onnxt_runtime_mean(self):
        idi = numpy.identity(2, dtype=numpy.float64)
        onx = OnnxMean('X', idi, output_names=['Y'],
                       op_version=TARGET_OPSET)
        model_def = onx.to_onnx({'X': idi.astype(numpy.float32)},
                                target_opset=TARGET_OPSET)
        self._check_shape_inference(OnnxReduceMean, model_def)
        X = numpy.array([[1, 2], [3, 4]], dtype=numpy.float64)
        oinf = OnnxInference(model_def)
        got = oinf.run({'X': X.astype(numpy.float32)})
        self.assertEqual(list(sorted(got)), ['Y'])
        self.assertEqualArray((idi + X) / 2, got['Y'], decimal=5)
        self.common_expected_shapes_types(
            oinf, {'X': X.astype(numpy.float32)}, got,
            OnnxMean, model_def)
        python_tested.append(OnnxMean)

    @wraplog()
    def test_onnxt_runtime_min(self):
        self.common_test_onnxt_runtime_binary(
            OnnxMin, lambda x, y: numpy.minimum(x, y))

    @wraplog()
    def test_onnxt_runtime_mod(self):
        self.common_test_onnxt_runtime_binary(
            OnnxMod, lambda x, y: numpy.nan_to_num(numpy.mod(x, y)),
            dtype=numpy.int64)

    @wraplog()
    def test_onnxt_runtime_mul(self):
        self.common_test_onnxt_runtime_binary(OnnxMul, lambda x, y: x * y)

    @wraplog()
    def test_onnxt_runtime_neg(self):
        self.common_test_onnxt_runtime_unary(OnnxNeg, numpy.negative)

    @wraplog()
    def test_onnxt_runtime_not(self):
        self.common_test_onnxt_runtime_unary(OnnxNot, numpy.logical_not)

    @wraplog()
    def test_onnxt_runtime_or(self):
        self.common_test_onnxt_runtime_binary(
            OnnxOr, numpy.logical_or, dtype=numpy.bool_)

    @wraplog()
    def test_onnxt_runtime_pad(self):
        data = numpy.array([[1.0, 1.2], [2.3, 3.4], [4.5, 5.7]],
                           dtype=numpy.float32)
        pads = numpy.array([0, 2, 0, 0], dtype=numpy.int64)
        constant_value = numpy.array([0.0], dtype=numpy.float32)
        exp = numpy.array([[0.0, 0.0, 1.0, 1.2],
                           [0.0, 0.0, 2.3, 3.4],
                           [0.0, 0.0, 4.5, 5.7]], dtype=numpy.float32)
        onx = OnnxPad(
            'data', 'pads', constant_value, output_names=['Y'],
            op_version=TARGET_OPSET)
        model_def = onx.to_onnx({'data': data, 'pads': pads},
                                target_opset=TARGET_OPSET)
        self._check_shape_inference(OnnxPad, model_def)
        oinf = OnnxInference(model_def)
        got = oinf.run({'data': data, 'pads': pads})
        self.assertEqualArray(exp, got['Y'])
        self.common_expected_shapes_types(
            oinf, {'data': data, 'pads': pads}, got,
            OnnxPad, model_def)

        data = numpy.array([[1.0, 1.2], [2.3, 3.4], [4.5, 5.7]],
                           dtype=numpy.float32)
        pads = numpy.array([0, 2, 0, 0], dtype=numpy.int64)
        constant_value = numpy.array([0.0], dtype=numpy.float32)
        exp = numpy.array([[1.0, 1.2, 1.0, 1.2],
                           [2.3, 3.4, 2.3, 3.4],
                           [4.5, 5.7, 4.5, 5.7]], dtype=numpy.float32)
        onx = OnnxPad(
            'data', 'pads', output_names=['Y'],
            mode='reflect', op_version=TARGET_OPSET)
        model_def = onx.to_onnx({'data': data, 'pads': pads},
                                target_opset=TARGET_OPSET)
        self._check_shape_inference(OnnxPad, model_def)
        oinf = OnnxInference(model_def)
        got = oinf.run({'data': data, 'pads': pads})
        self.assertEqualArray(exp, got['Y'])

        data = numpy.array([[1.0, 1.2], [2.3, 3.4], [4.5, 5.7]],
                           dtype=numpy.float32)
        pads = numpy.array([0, 2, 0, 0], dtype=numpy.int64)
        constant_value = numpy.array([0.0], dtype=numpy.float32)
        exp = numpy.array([[1.0, 1.0, 1.0, 1.2],
                           [2.3, 2.3, 2.3, 3.4],
                           [4.5, 4.5, 4.5, 5.7]], dtype=numpy.float32)
        onx = OnnxPad(
            'data', 'pads', output_names=['Y'],
            mode='edge', op_version=TARGET_OPSET)
        model_def = onx.to_onnx({'data': data, 'pads': pads},
                                target_opset=TARGET_OPSET)
        oinf = OnnxInference(model_def)
        got = oinf.run({'data': data, 'pads': pads})
        self.assertEqualArray(exp, got['Y'])
        python_tested.append(OnnxPad)

    @wraplog()
    def test_onnxt_runtime_pad2(self):
        data = numpy.random.randn(1, 3, 4, 5).astype(numpy.float32)
        pads = numpy.array([0, 0, 1, 3, 0, 0, 2, 4]).astype(numpy.int64)
        constant_value = numpy.array([1.2], dtype=numpy.float32)
        exp = _pad_impl(data, pads, 'constant', 1.2)
        onx = OnnxPad(
            'data', 'pads', constant_value, output_names=['Y'],
            op_version=TARGET_OPSET)
        model_def = onx.to_onnx({'data': data, 'pads': pads},
                                target_opset=TARGET_OPSET)
        oinf = OnnxInference(model_def)
        got = oinf.run({'data': data, 'pads': pads})
        self.assertEqualArray(exp, got['Y'])

        for mode in ('edge', 'reflect'):
            onx = OnnxPad(
                'data', 'pads', output_names=['Y'],
                mode=mode, op_version=TARGET_OPSET)
            model_def = onx.to_onnx({'data': data, 'pads': pads},
                                    target_opset=TARGET_OPSET)

            data = numpy.random.randn(1, 3, 4, 5).astype(numpy.int32)
            pads = numpy.array([0, 0, 1, 1, 0, 0, 1, 1]).astype(numpy.int64)
            exp = _pad_impl(data, pads, mode)
            oinf = OnnxInference(model_def)
            got = oinf.run({'data': data, 'pads': pads})
            self.assertEqualArray(exp, got['Y'])

    @wraplog()
    def test_onnxt_runtime_pow(self):
        self.common_test_onnxt_runtime_binary(OnnxPow, numpy.power)

    @wraplog()
    def test_onnxt_runtime_qlinear_conv(self):
        x = numpy.array(
            [[255, 174, 162, 25, 203, 168, 58],
             [15, 59, 237, 95, 129, 0, 64],
             [56, 242, 153, 221, 168, 12, 166],
             [232, 178, 186, 195, 237, 162, 237],
             [188, 39, 124, 77, 80, 102, 43],
             [127, 230, 21, 83, 41, 40, 134],
             [255, 154, 92, 141, 42, 148, 247], ],
            dtype=numpy.uint8).reshape((1, 1, 7, 7))

        x_scale = numpy.float32(0.00369204697)
        x_zero_point = numpy.array(132, dtype=numpy.uint8)

        w = numpy.array([0], dtype=numpy.uint8).reshape((1, 1, 1, 1))

        w_scale = numpy.array([0.00172794575], dtype=numpy.float32)
        w_zero_point = numpy.array([255], dtype=numpy.uint8)

        y_scale = numpy.float32(0.00162681262)
        y_zero_point = numpy.uint8(123)

        output = numpy.array(
            [[0, 81, 93, 230, 52, 87, 197],
             [240, 196, 18, 160, 126, 255, 191],
             [199, 13, 102, 34, 87, 243, 89],
             [23, 77, 69, 60, 18, 93, 18],
             [67, 216, 131, 178, 175, 153, 212],
             [128, 25, 234, 172, 214, 215, 121],
             [0, 101, 163, 114, 213, 107, 8], ],
            dtype=numpy.uint8).reshape((1, 1, 7, 7))

        node = OnnxQLinearConv('x', 'x_scale', 'x_zero_point', 'w',
                               'w_scale', 'w_zero_point', 'y_scale',
                               'y_zero_point', output_names=['y'],
                               op_version=TARGET_OPSET)
        inputs = {'x': x, 'x_scale': x_scale, 'x_zero_point': x_zero_point,
                  'w': w, 'w_scale': w_scale, 'w_zero_point': w_zero_point,
                  'y_scale': y_scale, 'y_zero_point': y_zero_point}
        model_def = node.to_onnx(inputs,
                                 target_opset=TARGET_OPSET)
        self._check_shape_inference(OnnxQLinearConv, model_def)
        oinf = OnnxInference(model_def)
        got = oinf.run(inputs)
        self.assertEqualArray(output, got['y'])
        self.common_expected_shapes_types(
            oinf, inputs, got, OnnxQLinearConv, model_def)
        python_tested.append(OnnxQLinearConv)

    @wraplog()
    def test_onnxt_runtime_qlinear_conv_test0(self):
        x_scale = numpy.float32(0.00369204697)
        x_zero_point = numpy.uint8(132)
        x = numpy.array(
            [[255, 174, 162, 25, 203, 168, 58],
             [15, 59, 237, 95, 129, 0, 64],
             [56, 242, 153, 221, 168, 12, 166],
             [232, 178, 186, 195, 237, 162, 237],
             [188, 39, 124, 77, 80, 102, 43],
             [127, 230, 21, 83, 41, 40, 134],
             [255, 154, 92, 141, 42, 148, 247], ],
            dtype=numpy.uint8).reshape((1, 1, 7, 7))

        w_scale = numpy.array([0.00172794575], dtype=numpy.float32)
        w_zero_point = numpy.array([255], dtype=numpy.uint8)
        w = numpy.array([0], dtype=numpy.uint8).reshape((1, 1, 1, 1))

        y_scale = numpy.float32(0.00162681262)
        y_zero_point = numpy.uint8(123)
        y = numpy.array(
            [[0, 81, 93, 230, 52, 87, 197],
             [240, 196, 18, 160, 126, 255, 191],
             [199, 13, 102, 34, 87, 243, 89],
             [23, 77, 69, 60, 18, 93, 18],
             [67, 216, 131, 178, 175, 153, 212],
             [128, 25, 234, 172, 214, 215, 121],
             [0, 101, 163, 114, 213, 107, 8], ],
            dtype=numpy.uint8).reshape((1, 1, 7, 7))

        test_qlinear_conv(
            QuantizedTensor(x, x_scale, x_zero_point), (1, 1, 7, 7),
            QuantizedTensor(w, w_scale, w_zero_point), (1, 1, 1, 1),
            None,
            QuantizedTensor(y, y_scale, y_zero_point), (1, 1, 7, 7))

    @wraplog()
    def test_onnxt_runtime_qlinear_conv_2dtest(self):
        x = QuantizedTensor(numpy.array([
            0.45246148109436035, 0.15498268604278564, 0.11199361085891724, -0.39421093463897705,
            0.2626858949661255, 0.13414543867111206, -
            0.27184486389160156, -0.43028733134269714,
            -0.26825493574142456, 0.3893144130706787, -
            0.13631996512413025, -0.009590476751327515,
            -0.48771554231643677, -0.25256502628326416, -
            0.2812897562980652, 0.4043201804161072,
            0.07795023918151855, 0.326981782913208, 0.13114392757415771, -0.4416425824165344,
            0.12446999549865723, 0.36739975214004517, 0.1698915958404541, 0.2008744478225708,
            0.23339951038360596, 0.38613730669021606, 0.11117297410964966, 0.3877097964286804,
            0.20812749862670898, -0.34297940135002136, -
            0.029246658086776733, -0.20483523607254028,
            -0.19244328141212463, -0.11104947328567505, -
            0.32830488681793213, -0.01800677180290222,
            0.3618946671485901, -0.40949052572250366, -
            0.18248388171195984, -0.3349453806877136,
            -0.34091079235076904, 0.006497859954833984, 0.4537564516067505, 0.08006560802459717,
            -0.14788749814033508, 0.034442365169525146, -
            0.33322954177856445, 0.06049239635467529,
            0.42619407176971436], dtype=numpy.float32))
        w = QuantizedTensor(numpy.array(
            [-0.4406261742115021], dtype=numpy.float32))
        y = QuantizedTensor(numpy.array([
            -0.19936637580394745, -0.06828942894935608, -
            0.04934731498360634, 0.17369966208934784,
            -0.11574628204107285, -0.05910799279808998, 0.1197819635272026, 0.18959586322307587,
            0.1182001456618309, -0.17154212296009064, 0.06006614491343498, 0.0042258151806890965,
            0.21490024030208588, 0.11128675937652588, 0.12394362688064575, -0.17815405130386353,
            -0.034346915781497955, -0.14407673478126526, -
            0.05778544768691063, 0.19459928572177887,
            -0.05484473705291748, -0.16188594698905945, -
            0.07485868036746979, -0.08851054310798645,
            -0.10284193605184555, -0.17014220356941223, -
            0.04898572340607643, -0.17083507776260376,
            -0.09170642495155334, 0.1511256992816925, 0.012886842712759972, 0.09025576710700989,
            0.08479554951190948, 0.0489313043653965, 0.14465972781181335, 0.007934254594147205,
            -0.15946026146411896, 0.1804322451353073, 0.08040717244148254, 0.1475857049226761,
            0.15021422505378723, -0.0028631272725760937, -
            0.19993697106838226, -0.03527900204062462,
            0.06516310572624207, -0.015176207758486271, 0.14682966470718384, -0.02665453404188156,
            -0.18779225647449493], dtype=numpy.float32))
        test_qlinear_conv(x, (1, 1, 7, 7), w, (1, 1, 1, 1),
                          None, y, (1, 1, 7, 7),
                          opset=10)

    @wraplog()
    def test_onnxt_runtime_qlinear_conv_3dtest(self):
        x = QuantizedTensor(numpy.array([
            0.010772407054901123, -0.43806642293930054, 0.455391526222229, -0.28657248616218567,
            0.45676887035369873, -0.0320507287979126, 0.4229400157928467, -0.18730869889259338,
            -0.45851585268974304, 0.042054951190948486, -
            0.13332295417785645, -0.25374430418014526,
            -0.23845627903938293, 0.12214112281799316, -
            0.1778157651424408, 0.1891845464706421,
            0.37962496280670166, -0.033982306718826294, 0.12737131118774414, -0.040284961462020874,
            0.46427029371261597, -0.22687292098999023, 0.17398333549499512, -0.3014046251773834,
            -0.4043419063091278, -0.33206477761268616, 0.04655301570892334, -0.4947906732559204,
            0.0755157470703125, 0.1173025369644165, 0.47043120861053467, 0.4824737310409546,
            -0.37734976410865784, -0.056491583585739136, -
            0.10790631175041199, 0.043476223945617676,
            0.24469023942947388, -0.4100031852722168, 0.0616222620010376, 0.2296960949897766,
            0.27883386611938477, 0.08150351047515869, 0.2453773021697998, 0.08250969648361206,
            -0.1471814215183258, -0.43011274933815, 0.027180075645446777, 0.3605625033378601,
            0.24954384565353394, -0.22505927085876465, -
            0.36272895336151123, -0.47674262523651123,
            0.11275297403335571, 0.49773406982421875, 0.2686365246772766, 0.025525271892547607,
            -0.3037869930267334, 0.41126757860183716, 0.36149072647094727, 0.00883406400680542,
            -0.07959523797035217, 0.3601323366165161, 0.17322391271591187, -0.012007325887680054], dtype=numpy.float32))
        w = QuantizedTensor(numpy.array(
            [0.32824617624282837], dtype=numpy.float32))
        y = QuantizedTensor(numpy.array([
            0.0, 0.0, 0.0, 0.0, 0.0, 0.0, 0.0, 0.0,
            0.0, 0.0, 0.0, 0.0, 0.0, 0.0, 0.0, 0.0,
            0.0, 0.0, 0.0, 0.0, 0.0, 0.0035360013134777546, 0.14948052167892456, 0.0,
            0.0, -0.15050607919692993, -0.043762750923633575, 0.0, 0.0, 0.0, 0.0, 0.0,
            0.0, 0.0, 0.0, 0.0, 0.0, -0.12386361509561539, -0.03541983291506767, 0.0,
            0.0, 0.09152615070343018, 0.08054415881633759, 0.0, 0.0, 0.0, 0.0, 0.0,
            0.0, 0.0, 0.0, 0.0, 0.0, 0.0, 0.0, 0.0,
            0.0, 0.0, 0.0, 0.0, 0.0, 0.0, 0.0, 0.0], dtype=numpy.float32))
        test_qlinear_conv(x, (1, 1, 4, 4, 4), w, (1, 1, 1, 1, 1),
                          None, y, (1, 1, 4, 4, 4),
                          opset=10,
                          pads=[2, 2, 2, 2, 2, 2],
                          strides=[2, 2, 2])

    @wraplog()
    def test_onnxt_runtime_qlinear_conv_2dtest_with_bias(self):
        x = QuantizedTensor(numpy.array([
            6, 81, 214, 151, 234, 42, 50, 89, 30, 91, 125, 141, 52, 31, 58, 224, 84, 251, 67, 137,
            223, 119, 79, 220, 249, 75, 131, 246, 113, 56, 54, 197, 110, 142, 126, 171, 53, 228,
            240, 83, 229, 218, 185, 9, 80, 116, 176, 193, 175, 253], dtype=numpy.uint8),
            0.01, 135)
        w = QuantizedTensor(numpy.array([
            234, 229, 13, 187, 98, 161, 246, 188, 252, 107, 49, 72, 53, 212, 175, 47, 21, 14, 86,
            230, 16, 177, 82, 166, 75, 220, 169, 119, 34, 205, 27, 9, 44, 74, 40, 8, 28, 139, 240,
            106, 63, 2, 255, 156, 128, 222, 73, 51, 66, 48, 81, 247, 180, 91, 206, 239, 190, 146,
            227, 235, 10, 130, 95, 232, 121, 133, 231, 162, 108, 105, 254, 143], dtype=numpy.uint8),
            0.15, 110)
        y = QuantizedTensor(numpy.array([
            67, 81, 66, 75, 71, 101, 20, 8, 44, 94, 83, 73, 133, 125, 54, 144, 165, 56, 53, 88,
            130, 118, 170, 168, 140, 109, 103, 80, 122, 142, 129, 100, 39, 61, 141, 133, 59, 155,
            68, 129, 74, 132, 83, 143, 146, 152, 81, 127, 82, 112, 131, 64, 82, 68, 93, 149, 146,
            137, 201, 118, 112, 183, 171, 144, 85, 122, 86, 63, 163, 245, 95, 152, 126, 80, 82,
            49, 136, 160, 187, 147, 29, 20, 135, 174, 126, 124, 36, 56, 0, 83, 134, 171, 119, 109,
            85, 155, 157, 167, 194, 130], dtype=numpy.uint8), 0.75, 121)
        b = QuantizedBiasTensor(
            numpy.array([-1123, 3212, 1723, -621], dtype=numpy.int32),
            x.scale_ * w.scale_)
        test_qlinear_conv(x, (1, 2, 5, 5), w, (4, 2, 3, 3),
                          b, y, (1, 4, 5, 5),
                          opset=10,
                          pads=[1, 1, 1, 1])

    @wraplog()
    def test_onnxt_runtime_qlinear_conv_2dtest_with_group(self):
        x = QuantizedTensor(numpy.array([
            98, 166, 219, 195, 46, 97, 27, 211, 239, 1, 28, 208, 143, 144, 215, 252, 79, 5, 154,
            56, 122, 191, 94, 25, 221, 48, 37, 182, 68, 245, 210, 206, 183, 22, 163, 104, 242,
            112, 161, 66, 181, 235, 117, 75, 236, 61, 115, 36, 120, 253, 165, 214, 159, 132, 11,
            201, 30, 249, 89, 171, 186, 67, 225, 197, 135, 142, 241, 169, 170, 164, 178, 58, 50,
            51, 200, 43, 199, 126, 222, 123, 227, 42, 3, 21, 124, 220, 24, 47, 63, 110], dtype=numpy.uint8),
            0.01, 135)
        w = QuantizedTensor(numpy.array([
            220, 111, 73, 254, 235, 151, 6, 156, 129, 204, 234, 198, 44, 89, 202, 82, 118, 189,
            71, 120, 123, 121, 110, 83, 173, 248, 108, 229, 124, 68, 85, 239, 133, 213, 112, 122,
            170, 231, 225, 195, 192, 9, 232, 97, 160, 227, 67, 137], dtype=numpy.uint8),
            0.15, 110)
        y = QuantizedTensor(numpy.array([
            113, 128, 70, 64, 125, 162, 80, 189, 112, 147, 121, 111, 96, 68, 94, 101, 77, 88, 223,
            128, 163, 194, 138, 164, 122, 109, 117, 91, 72, 121, 134, 155, 127, 125, 98, 128], dtype=numpy.uint8),
            0.75, 121)
        b = QuantizedBiasTensor(
            numpy.array([-1853, 598, -17854, 14592, 42, -366],
                        dtype=numpy.int32),
            x.scale_ * w.scale_)
        test_qlinear_conv(x, (1, 6, 3, 5), w, (6, 2, 2, 2),
                          b, y, (1, 6, 2, 3),
                          opset=10,
                          pads=[0, 0, 1, 1],
                          group=3,
                          strides=[2, 2])

    @wraplog()
    def test_onnxt_runtime_quantize_linear(self):
        X = numpy.array([[[[-162, 10], [-100, 232], [-20, -50]],
                          [[-76, 0], [0, 252], [32, -44]],
                          [[245, -485], [-960, -270], [-375, -470]], ], ],
                        dtype=numpy.float32)
        y_scale = numpy.array([2, 4, 5], dtype=numpy.float32)
        y_zero_point = numpy.array([84, 24, 196], dtype=numpy.uint8)
        exp = ((X / y_scale.reshape((1, 3, 1, 1)) +
                y_zero_point.reshape((1, 3, 1, 1))).astype(numpy.uint8))
        onx = OnnxQuantizeLinear(
            'X', y_scale, y_zero_point, output_names=['Y'],
            op_version=TARGET_OPSET)
        model_def = onx.to_onnx({'X': X.astype(numpy.float32)},
                                target_opset=TARGET_OPSET)
        self._check_shape_inference(OnnxQuantizeLinear, model_def)
        oinf = OnnxInference(model_def)
        got = oinf.run({'X': X})
        self.assertEqualArray(exp, got['Y'])
        self.common_expected_shapes_types(
            oinf, {'X': X}, got, OnnxQuantizeLinear, model_def)

        X = numpy.array([0, 2, 4, 1000, -254, -1000]).astype(numpy.float32)
        y_scale = numpy.array([2], dtype=numpy.float32)
        y_zero_point = numpy.array([128], dtype=numpy.uint8)
        exp = numpy.array([128, 129, 130, 255, 1, 0]).astype(numpy.uint8)
        onx = OnnxQuantizeLinear(
            'X', y_scale, y_zero_point, output_names=['Y'],
            op_version=TARGET_OPSET)
        model_def = onx.to_onnx({'X': X.astype(numpy.float32)},
                                target_opset=TARGET_OPSET)
        oinf = OnnxInference(model_def)
        got = oinf.run({'X': X})
        self.assertEqualArray(exp, got['Y'])
        python_tested.append(OnnxQuantizeLinear)

    @wraplog()
    def test_onnxt_runtime_range(self):
        starts = numpy.array([0], dtype=numpy.float32)
        ends = numpy.array([10], dtype=numpy.float32)
        steps = numpy.array([4], dtype=numpy.float32)
        onx = OnnxRange(
            'starts', 'ends', steps, output_names=['Y'],
            op_version=TARGET_OPSET)
        model_def = onx.to_onnx({'starts': starts, 'ends': ends},
                                target_opset=TARGET_OPSET)
        self._check_shape_inference(OnnxRange, model_def)
        oinf = OnnxInference(model_def)
        exp = numpy.array([0, 4, 8], dtype=numpy.float32)
        got = oinf.run({'starts': starts, 'ends': ends})
        self.assertEqualArray(exp, got['Y'])
        self.common_expected_shapes_types(
            oinf, {'starts': starts, 'ends': ends}, got, OnnxRange, model_def)
        python_tested.append(OnnxQuantizeLinear)

    @wraplog()
    def test_onnxt_runtime_reciprocal(self):
        self.common_test_onnxt_runtime_unary(OnnxReciprocal, numpy.reciprocal)

    @wraplog()
    def test_onnxt_runtime_reduce_l1(self):
        def reduce_l1(x, axis, keepdims):
            return numpy.sum(numpy.abs(x), axis=axis, keepdims=keepdims)

        X = numpy.array([[2, 1], [0, 1]], dtype=float)

        onx = OnnxReduceL1('X', output_names=['Y'], keepdims=0, axes=[1],
                           op_version=TARGET_OPSET)
        model_def = onx.to_onnx({'X': X.astype(numpy.float32)},
                                target_opset=TARGET_OPSET)
        self._check_shape_inference(OnnxReduceL1, model_def)
        oinf = OnnxInference(model_def)
        got = oinf.run({'X': X.astype(numpy.float32)})
        self.assertEqual(list(sorted(got)), ['Y'])
        self.assertEqualArray(reduce_l1(X, axis=1, keepdims=0),
                              got['Y'], decimal=5)
        self.common_expected_shapes_types(
            oinf, {'X': X.astype(numpy.float32)}, got,
            OnnxReduceL1, model_def)

        onx = OnnxReduceL1('X', output_names=['Y'], axes=1,
                           op_version=TARGET_OPSET)
        model_def = onx.to_onnx({'X': X.astype(numpy.float32)},
                                target_opset=TARGET_OPSET)
        oinf = OnnxInference(model_def)
        got = oinf.run({'X': X})
        self.assertEqual(list(sorted(got)), ['Y'])
        self.assertEqualArray(reduce_l1(X, axis=1, keepdims=1).ravel(),
                              got['Y'].ravel())

        onx = OnnxReduceL1('X', output_names=['Y'], axes=1, keepdims=1,
                           op_version=TARGET_OPSET)
        model_def = onx.to_onnx({'X': X.astype(numpy.float32)},
                                target_opset=TARGET_OPSET)
        self._check_shape_inference(OnnxReduceL1, model_def)
        oinf = OnnxInference(model_def)
        got = oinf.run({'X': X})
        self.assertEqual(list(sorted(got)), ['Y'])
        self.assertEqualArray(reduce_l1(X, axis=1, keepdims=1).ravel(),
                              got['Y'].ravel())
        python_tested.append(OnnxReduceL2)

    @wraplog()
    def test_onnxt_runtime_reduce_l2(self):
        def reduce_l2(x, axis, keepdims):
            return numpy.sqrt(numpy.sum(x ** 2, axis=axis, keepdims=keepdims))

        X = numpy.array([[2, 1], [0, 1]], dtype=float)

        onx = OnnxReduceL2('X', output_names=['Y'], keepdims=0, axes=[1],
                           op_version=TARGET_OPSET)
        model_def = onx.to_onnx({'X': X.astype(numpy.float32)},
                                target_opset=TARGET_OPSET)
        self._check_shape_inference(OnnxReduceL2, model_def)
        oinf = OnnxInference(model_def)
        got = oinf.run({'X': X.astype(numpy.float32)})
        self.assertEqual(list(sorted(got)), ['Y'])
        self.assertEqualArray(reduce_l2(X, axis=1, keepdims=0),
                              got['Y'], decimal=5)
        self.common_expected_shapes_types(
            oinf, {'X': X.astype(numpy.float32)}, got, OnnxReduceL2,
            model_def)

        onx = OnnxReduceL2('X', output_names=['Y'], axes=1,
                           op_version=TARGET_OPSET)
        model_def = onx.to_onnx({'X': X.astype(numpy.float32)},
                                target_opset=TARGET_OPSET)
        self._check_shape_inference(OnnxReduceL2, model_def)
        oinf = OnnxInference(model_def)
        got = oinf.run({'X': X})
        self.assertEqual(list(sorted(got)), ['Y'])
        self.assertEqualArray(reduce_l2(X, axis=1, keepdims=1).ravel(),
                              got['Y'].ravel())

        onx = OnnxReduceL2('X', output_names=['Y'], axes=1, keepdims=1,
                           op_version=TARGET_OPSET)
        model_def = onx.to_onnx({'X': X.astype(numpy.float32)},
                                target_opset=TARGET_OPSET)
        self._check_shape_inference(OnnxReduceL2, model_def)
        oinf = OnnxInference(model_def)
        got = oinf.run({'X': X})
        self.assertEqual(list(sorted(got)), ['Y'])
        self.assertEqualArray(reduce_l2(X, axis=1, keepdims=1).ravel(),
                              got['Y'].ravel())
        python_tested.append(OnnxReduceL2)

    @wraplog()
    def test_onnxt_runtime_reduce_log_sum_exp(self):
        X = numpy.array([[2, 1], [0, 1]], dtype=float)

        onx = OnnxReduceLogSumExp('X', output_names=['Y'], keepdims=0,
                                  op_version=TARGET_OPSET)
        model_def = onx.to_onnx({'X': X.astype(numpy.float32)},
                                target_opset=TARGET_OPSET)
        oinf = OnnxInference(model_def)
        got = oinf.run({'X': X.astype(numpy.float32)})
        self.assertEqual(list(sorted(got)), ['Y'])
        res = numpy.log(numpy.sum(numpy.exp(X)))
        self.assertEqualArray(res, got['Y'], decimal=5)
        self.common_expected_shapes_types(
            oinf, {'X': X.astype(numpy.float32)}, got,
            OnnxReduceLogSumExp, model_def)

        onx = OnnxReduceLogSumExp('X', output_names=['Y'], axes=[1],
                                  op_version=TARGET_OPSET)
        model_def = onx.to_onnx({'X': X.astype(numpy.float32)},
                                target_opset=TARGET_OPSET)
        oinf = OnnxInference(model_def)
        got = oinf.run({'X': X})
        self.assertEqual(list(sorted(got)), ['Y'])
        res = numpy.log(numpy.sum(numpy.exp(X), axis=1))
        self.assertEqualArray(res, got['Y'].ravel())

        onx = OnnxReduceLogSumExp(
            'X', output_names=['Y'], axes=[1], keepdims=1,
            op_version=TARGET_OPSET)
        model_def = onx.to_onnx({'X': X.astype(numpy.float32)},
                                target_opset=TARGET_OPSET)
        oinf = OnnxInference(model_def)
        got = oinf.run({'X': X})
        self.assertEqual(list(sorted(got)), ['Y'])
        res = numpy.log(numpy.sum(numpy.exp(X), axis=1, keepdims=1))
        self.assertEqualArray(
            res.ravel(), got['Y'].ravel())  # pylint: disable=E1101

        X = numpy.array([[1., numpy.inf],
                         [numpy.inf, 1],
                         [1., -numpy.inf],
                         [-numpy.inf, 1]], dtype=float)
        onx = OnnxReduceLogSumExp('X', output_names=['Y'], keepdims=0, axes=[1],
                                  op_version=TARGET_OPSET)
        model_def = onx.to_onnx({'X': X.astype(numpy.float32)},
                                target_opset=TARGET_OPSET)
        oinf = OnnxInference(model_def)
        got = oinf.run({'X': X})
        self.assertEqual(list(sorted(got)), ['Y'])
        res = numpy.log(numpy.sum(numpy.exp(X), axis=1))
        self.assertEqualArray(res, got['Y'], decimal=5)
        python_tested.append(OnnxReduceLogSumExp)

    @wraplog()
    def test_onnxt_runtime_reduce_max(self):
        X = numpy.array([[2, 1], [0, 1]], dtype=float)

        onx = OnnxReduceMax('X', output_names=['Y'], keepdims=0,
                            op_version=TARGET_OPSET)
        model_def = onx.to_onnx({'X': X.astype(numpy.float32)},
                                target_opset=TARGET_OPSET)
        self._check_shape_inference(OnnxReduceMax, model_def)
        oinf = OnnxInference(model_def)
        got = oinf.run({'X': X.astype(numpy.float32)})
        self.assertEqual(list(sorted(got)), ['Y'])
        self.assertEqualArray(numpy.maximum.reduce(X, keepdims=False, axis=None),  # pylint: disable=E1101,E1123
                              got['Y'], decimal=5)
        self.common_expected_shapes_types(
            oinf, {'X': X.astype(numpy.float32)}, got,
            OnnxReduceMax, model_def)

        onx = OnnxReduceMax('X', output_names=['Y'], axes=[1],
                            op_version=TARGET_OPSET)
        model_def = onx.to_onnx({'X': X.astype(numpy.float32)},
                                target_opset=TARGET_OPSET)
        self._check_shape_inference(OnnxReduceMax, model_def)
        oinf = OnnxInference(model_def)
        got = oinf.run({'X': X})
        self.assertEqual(list(sorted(got)), ['Y'])
        self.assertEqualArray(numpy.maximum.reduce(X, axis=1).ravel(),  # pylint: disable=E1101
                              got['Y'].ravel())

        onx = OnnxReduceMax('X', output_names=['Y'], axes=[1], keepdims=1,
                            op_version=TARGET_OPSET)
        model_def = onx.to_onnx({'X': X.astype(numpy.float32)},
                                target_opset=TARGET_OPSET)
        oinf = OnnxInference(model_def)
        got = oinf.run({'X': X})
        self.assertEqual(list(sorted(got)), ['Y'])
        self.assertEqualArray(numpy.maximum.reduce(X, axis=1, keepdims=1).ravel(),  # pylint: disable=E1101,E1123
                              got['Y'].ravel())
        python_tested.append(OnnxReduceMax)

    @wraplog()
    def test_onnxt_runtime_reduce_mean(self):
        X = numpy.array([[2, 1], [0, 1]], dtype=float)

        onx = OnnxReduceMean('X', output_names=['Y'], keepdims=0,
                             op_version=TARGET_OPSET)
        model_def = onx.to_onnx({'X': X.astype(numpy.float32)},
                                target_opset=TARGET_OPSET)
        self._check_shape_inference(OnnxReduceMean, model_def)
        oinf = OnnxInference(model_def)
        got = oinf.run({'X': X.astype(numpy.float32)})
        self.assertEqual(list(sorted(got)), ['Y'])
        self.assertEqualArray(numpy.mean(X), got['Y'], decimal=5)
        self.common_expected_shapes_types(
            oinf, {'X': X.astype(numpy.float32)}, got,
            OnnxReduceMean, model_def)

        onx = OnnxReduceMean('X', output_names=['Y'], axes=1,
                             op_version=TARGET_OPSET)
        model_def = onx.to_onnx({'X': X.astype(numpy.float32)},
                                target_opset=TARGET_OPSET)
        self._check_shape_inference(OnnxReduceMean, model_def)
        oinf = OnnxInference(model_def)
        got = oinf.run({'X': X})
        self.assertEqual(list(sorted(got)), ['Y'])
        self.assertEqualArray(numpy.mean(X, axis=1).ravel(),
                              got['Y'].ravel())

        onx = OnnxReduceMean('X', output_names=['Y'], axes=1, keepdims=1,
                             op_version=TARGET_OPSET)
        model_def = onx.to_onnx({'X': X.astype(numpy.float32)},
                                target_opset=TARGET_OPSET)
        self._check_shape_inference(OnnxReduceMean, model_def)
        oinf = OnnxInference(model_def)
        got = oinf.run({'X': X})
        self.assertEqual(list(sorted(got)), ['Y'])
        self.assertEqualArray(numpy.mean(X, axis=1, keepdims=1).ravel(),
                              got['Y'].ravel())
        python_tested.append(OnnxReduceMean)

    @wraplog()
    def test_onnxt_runtime_reduce_min(self):
        X = numpy.array([[2, 1], [0, 1]], dtype=float)

        onx = OnnxReduceMin('X', output_names=['Y'], keepdims=0,
                            op_version=TARGET_OPSET)
        model_def = onx.to_onnx({'X': X.astype(numpy.float32)},
                                target_opset=TARGET_OPSET)
        oinf = OnnxInference(model_def)
        got = oinf.run({'X': X.astype(numpy.float32)})
        self.assertEqual(list(sorted(got)), ['Y'])
        self.assertEqualArray(numpy.minimum.reduce(X, keepdims=False, axis=None),  # pylint: disable=E1101,E1123
                              got['Y'], decimal=5)
        self.common_expected_shapes_types(
            oinf, {'X': X.astype(numpy.float32)}, got,
            OnnxReduceMin, model_def)

        onx = OnnxReduceMin('X', output_names=['Y'], axes=[1],
                            op_version=TARGET_OPSET)
        model_def = onx.to_onnx({'X': X.astype(numpy.float32)},
                                target_opset=TARGET_OPSET)
        oinf = OnnxInference(model_def)
        got = oinf.run({'X': X})
        self.assertEqual(list(sorted(got)), ['Y'])
        self.assertEqualArray(numpy.minimum.reduce(X, axis=1).ravel(),  # pylint: disable=E1101
                              got['Y'].ravel())

        onx = OnnxReduceMin('X', output_names=['Y'], axes=[1], keepdims=1,
                            op_version=TARGET_OPSET)
        model_def = onx.to_onnx({'X': X.astype(numpy.float32)},
                                target_opset=TARGET_OPSET)
        oinf = OnnxInference(model_def)
        got = oinf.run({'X': X})
        self.assertEqual(list(sorted(got)), ['Y'])
        self.assertEqualArray(numpy.minimum.reduce(X, axis=1, keepdims=1).ravel(),  # pylint: disable=E1101,E1123
                              got['Y'].ravel())
        python_tested.append(OnnxReduceMin)

    @wraplog()
    def test_onnxt_runtime_reduce_prod(self):
        X = numpy.array([[2, 1], [0, 1]], dtype=float)

        onx = OnnxReduceProd('X', output_names=['Y'], keepdims=0,
                             op_version=TARGET_OPSET)
        model_def = onx.to_onnx({'X': X.astype(numpy.float32)},
                                target_opset=TARGET_OPSET)
        oinf = OnnxInference(model_def)
        got = oinf.run({'X': X})
        self.assertEqual(list(sorted(got)), ['Y'])
        self.assertEqualArray(numpy.prod(X), got['Y'], decimal=5)

        onx = OnnxReduceProd('X', output_names=['Y'], axes=1,
                             op_version=TARGET_OPSET)
        model_def = onx.to_onnx({'X': X.astype(numpy.float32)},
                                target_opset=TARGET_OPSET)
        oinf = OnnxInference(model_def)
        got = oinf.run({'X': X.astype(numpy.float32)})
        self.assertEqual(list(sorted(got)), ['Y'])
        self.assertEqualArray(numpy.prod(X, axis=1).ravel(),
                              got['Y'].ravel())
        self.common_expected_shapes_types(
            oinf, {'X': X}, got, OnnxReduceProd, model_def)

        onx = OnnxReduceProd('X', output_names=['Y'], axes=1, keepdims=1,
                             op_version=TARGET_OPSET)
        model_def = onx.to_onnx({'X': X.astype(numpy.float32)},
                                target_opset=TARGET_OPSET)
        oinf = OnnxInference(model_def)
        got = oinf.run({'X': X})
        self.assertEqual(list(sorted(got)), ['Y'])
        self.assertEqualArray(numpy.prod(X, axis=1, keepdims=1).ravel(),
                              got['Y'].ravel())
        python_tested.append(OnnxReduceProd)

    @wraplog()
    def test_onnxt_runtime_reduce_sum(self):
        X = numpy.array([[2, 1], [0, 1]], dtype=float)

        # opset=13, 14, ...
        for opset in (10, 11, 12, 13, 14, 15, TARGET_OPSET):
            if onnx_opset_version() < opset:
                continue
            if opset < 13:
                cl = OnnxReduceSum_11 if opset >= 11 else OnnxReduceSum_1
                onx = cl('X', output_names=['Y'], keepdims=0,
                         op_version=opset)
                model_def = onx.to_onnx({'X': X.astype(numpy.float32)},
                                        target_opset=opset)
                self._check_shape_inference(OnnxReduceSum, model_def)
                oinf = OnnxInference(model_def)
                got = oinf.run({'X': X.astype(numpy.float32)})
                self.assertEqual(list(sorted(got)), ['Y'])
                self.assertEqualArray(numpy.sum(X), got['Y'], decimal=5)
                name = oinf.sequence_[0].ops_.__class__.__name__
                if opset < 11:
                    self.assertEqual(name, 'ReduceSum_1')
                else:
                    self.assertEqual(name, 'ReduceSum_11')
                self.common_expected_shapes_types(
                    oinf, {'X': X.astype(numpy.float32)}, got,
                    OnnxReduceSum, model_def)

            onx = OnnxReduceSumApi11('X', output_names=['Y'], axes=1,
                                     op_version=opset)
            model_def = onx.to_onnx({'X': X.astype(numpy.float32)},
                                    target_opset=opset)
            self._check_shape_inference(OnnxReduceSum, model_def)
            oinf = OnnxInference(model_def)
            got = oinf.run({'X': X})
            self.assertEqual(list(sorted(got)), ['Y'])
            self.assertEqualArray(numpy.sum(X, axis=1).ravel(),
                                  got['Y'].ravel())
            name = oinf.sequence_[0].ops_.__class__.__name__
            if opset >= 13:
                self.assertEqual(name, 'ReduceSum_13')
            elif opset >= 11:
                self.assertEqual(name, 'ReduceSum_11')
            else:
                self.assertEqual(name, 'ReduceSum_1')

        for opset in (11, 12, 13, 14):  # opset=13, 14, ...
            if onnx_opset_version() < opset:
                continue
            onx = OnnxReduceSumApi11('X', output_names=['Y'], axes=1, keepdims=1,
                                     op_version=opset)
            model_def = onx.to_onnx({'X': X.astype(numpy.float32)},
                                    target_opset=opset)
            oinf = OnnxInference(model_def)
            got = oinf.run({'X': X})
            self.assertEqual(list(sorted(got)), ['Y'])
            self.assertEqualArray(numpy.sum(X, axis=1, keepdims=1).ravel(),
                                  got['Y'].ravel())

        X = numpy.array([[1., numpy.inf],
                         [numpy.inf, 1],
                         [1., -numpy.inf],
                         [-numpy.inf, 1]], dtype=float)
        onx = OnnxReduceSumApi11(
            'X', output_names=['Y'], keepdims=0, axes=[1],
            op_version=TARGET_OPSET)
        model_def = onx.to_onnx({'X': X.astype(numpy.float32)},
                                target_opset=TARGET_OPSET)
        oinf = OnnxInference(model_def)
        got = oinf.run({'X': X})
        self.assertEqual(list(sorted(got)), ['Y'])
        res = numpy.sum(X, axis=1)
        self.assertEqualArray(res, got['Y'], decimal=5)
        python_tested.append(OnnxReduceSum)

    @wraplog()
    def test_onnxt_runtime_reduce_sum_noop_with_empty_axes(self):
        X = numpy.array([[2, 1], [0, 1]], dtype=float)

        for opset in range(13, TARGET_OPSET + 1):
            if onnx_opset_version() < opset:
                continue
            cl = OnnxReduceSum_13
            onx = cl('X', numpy.array([0], dtype=numpy.int64),
                     output_names=['Y'], keepdims=0,
                     op_version=opset, noop_with_empty_axes=1)
            model_def = onx.to_onnx({'X': X.astype(numpy.float32)},
                                    target_opset=opset)
            self._check_shape_inference(OnnxReduceSum, model_def)
            oinf = OnnxInference(model_def)
            got = oinf.run({'X': X.astype(numpy.float32)})
            self.assertEqual(list(sorted(got)), ['Y'])
            self.assertEqualArray(numpy.sum(X, axis=0), got['Y'], decimal=5)
            name = oinf.sequence_[0].ops_.__class__.__name__
            self.assertEqual(name, 'ReduceSum_13')
            self.common_expected_shapes_types(
                oinf, {'X': X.astype(numpy.float32)}, got,
                OnnxReduceSum, model_def)

        for opset in range(13, TARGET_OPSET + 1):
            if onnx_opset_version() < opset:
                continue
            cl = OnnxReduceSum_13
            onx = cl('X', numpy.array([], dtype=numpy.int64),
                     output_names=['Y'], keepdims=0,
                     op_version=opset, noop_with_empty_axes=1)
            model_def = onx.to_onnx({'X': X.astype(numpy.float32)},
                                    target_opset=opset)
            oinf = OnnxInference(model_def)
            got = oinf.run({'X': X.astype(numpy.float32)})
            self.assertEqual(list(sorted(got)), ['Y'])
            self.assertEqualArray(X, got['Y'], decimal=5)

    @wraplog()
    def test_onnxt_runtime_reduce_sum_square(self):
        X = numpy.array([[2, 1], [0, 1]], dtype=float)

        onx = OnnxReduceSumSquare('X', output_names=['Y'], keepdims=0,
                                  op_version=TARGET_OPSET)
        model_def = onx.to_onnx({'X': X.astype(numpy.float32)},
                                target_opset=TARGET_OPSET)
        self._check_shape_inference(OnnxReduceSumSquare, model_def)
        oinf = OnnxInference(model_def)
        got = oinf.run({'X': X.astype(numpy.float32)})
        self.assertEqual(list(sorted(got)), ['Y'])
        self.assertEqualArray(numpy.sum(numpy.square(X)), got['Y'], decimal=5)
        self.common_expected_shapes_types(
            oinf, {'X': X.astype(numpy.float32)}, got,
            OnnxReduceSumSquare, model_def)

        onx = OnnxReduceSumSquare('X', output_names=['Y'], axes=1,
                                  op_version=TARGET_OPSET)
        model_def = onx.to_onnx({'X': X.astype(numpy.float32)},
                                target_opset=TARGET_OPSET)
        oinf = OnnxInference(model_def)
        got = oinf.run({'X': X})
        self.assertEqual(list(sorted(got)), ['Y'])
        self.assertEqualArray(numpy.sum(numpy.square(X), axis=1).ravel(),
                              got['Y'].ravel())

        onx = OnnxReduceSumSquare('X', output_names=['Y'], axes=1, keepdims=1,
                                  op_version=TARGET_OPSET)
        model_def = onx.to_onnx({'X': X.astype(numpy.float32)},
                                target_opset=TARGET_OPSET)
        oinf = OnnxInference(model_def)
        got = oinf.run({'X': X})
        self.assertEqual(list(sorted(got)), ['Y'])
        self.assertEqualArray(numpy.sum(numpy.square(X), axis=1, keepdims=1).ravel(),
                              got['Y'].ravel())
        python_tested.append(OnnxReduceSumSquare)

    @wraplog()
    def test_onnxt_runtime_reduce_sum_noop(self):
        X = numpy.array([], dtype=float).reshape((2, 0))

        # opset=13, 14, ...
        for opset in (13, 14, 15, TARGET_OPSET):
            if onnx_opset_version() < opset:
                continue

            node = onnx.helper.make_node(
                'ReduceSum', inputs=['X'], outputs=['Y'],
                keepdims=0, noop_with_empty_axes=0)
            oX = onnx.helper.make_tensor_value_info(
                'X', onnx.TensorProto.FLOAT, [None, None])  # pylint: disable=E1101
            oY = onnx.helper.make_tensor_value_info(
                'Y', onnx.TensorProto.FLOAT, [None, None])  # pylint: disable=E1101

            graph_def = onnx.helper.make_graph(
                [node], 'test-model', [oX], [oY])
            model_def = onnx.helper.make_model(
                graph_def, producer_name='mlprodict', ir_version=7,
                producer_version='0.1',
                opset_imports=[onnx.helper.make_operatorsetid('', opset)])

            oinf = OnnxInference(model_def)
            got = oinf.run({'X': X})
            self.assertEqual(list(sorted(got)), ['Y'])
            self.assertEqualArray(numpy.sum(X), got['Y'], decimal=5)
            self.assertEqualArray(got['Y'], numpy.array([0], dtype=X.dtype))

    @wraplog()
    def test_onnxt_runtime_relu(self):
        self.common_test_onnxt_runtime_unary(
            OnnxRelu, lambda x: numpy.maximum(x, 0))

    @wraplog()
    def test_onnxt_runtime_round(self):
        self.common_test_onnxt_runtime_unary(OnnxRound, numpy.round)

    @ignore_warnings(category=(RuntimeWarning, DeprecationWarning))
    @wraplog()
    def test_onnxt_runtime_reshape(self):
        sh = numpy.array([1, 4], dtype=numpy.int64)
        onx = OnnxReshape('X', sh, output_names=['Y'],
                          op_version=TARGET_OPSET)
        X = numpy.array([[1, 2], [3, -4]], dtype=numpy.float32)
        model_def = onx.to_onnx({'X': X.astype(numpy.float32)},
                                target_opset=TARGET_OPSET)
        self._check_shape_inference(OnnxReshape, model_def)
        oinf = OnnxInference(model_def)
        got = oinf.run({'X': X})
        self.assertEqual(list(sorted(got)), ['Y'])
        exp = X.reshape(sh.tolist())
        self.assertEqualArray(exp, got['Y'])
        self.common_expected_shapes_types(
            oinf, {'X': X.astype(numpy.float32)}, got,
            OnnxReshape, model_def)
        python_tested.append(OnnxReshape)

    @wraplog()
    def test_onnxt_runtime_scatter_elements1(self):
        for opset in [11, TARGET_OPSET]:
            if opset > TARGET_OPSET:
                continue
            with self.subTest(opset=opset):
                data = numpy.array(
                    [[1.0, 2.0, 3.0, 4.0, 5.0]], dtype=numpy.float32)
                indices = numpy.array([[1, 3]], dtype=numpy.int64)
                updates = numpy.array([[1.1, 2.1]], dtype=numpy.float32)
                output = numpy.array(
                    [[1.0, 1.1, 3.0, 2.1, 5.0]], dtype=numpy.float32)

                onx = OnnxScatterElements(
                    'X', indices, updates, axis=1,
                    output_names=['Y'], op_version=opset)
                model_def = onx.to_onnx(
                    {'X': data}, target_opset=opset)
                oinf = OnnxInference(model_def)
                got = oinf.run({'X': data})
                self.assertEqualArray(output, got['Y'])
                self.common_expected_shapes_types(
                    oinf, {'X': data}, got, OnnxScatterElements, model_def)

                onx = OnnxScatterElements(
                    'X', indices, updates, axis=-1,
                    output_names=['Y'], op_version=opset)
                model_def = onx.to_onnx(
                    {'X': data}, target_opset=opset)
                got = OnnxInference(model_def).run({'X': data})
                self.assertEqualArray(output, got['Y'])

        python_tested.append(OnnxScatterElements)

    @wraplog()
    def test_onnxt_runtime_scatter_elements2(self):
        for opset in [11, TARGET_OPSET]:
            if opset > TARGET_OPSET:
                continue
            with self.subTest(opset=opset):
                x = numpy.arange(20).reshape((4, 5)).astype(  # pylint: disable=E1101
                    numpy.float32)  # pylint: disable=E1101
                indices = numpy.array([[1, 1, 1, 1]], dtype=numpy.int64).T
                updates = numpy.array(
                    [[-1, -1, -1, -1]], dtype=numpy.float32).T
                y = x.copy()
                y[:, 1] = -1

                onx = OnnxScatterElements(
                    'X', indices, updates, axis=1,
                    output_names=['Y'], op_version=opset)
                model_def = onx.to_onnx(
                    {'X': x, 'indices': indices, 'updates': updates},
                    target_opset=opset)
                got = OnnxInference(model_def).run({'X': x})
                self.assertEqualArray(y, got['Y'])

    @wraplog()
    def test_onnxt_runtime_selu(self):
        alpha = 1.67326319217681884765625
        gamma = 1.05070102214813232421875
        self.common_test_onnxt_runtime_unary(
            OnnxSelu, lambda x: numpy.where(
                x > 0, x * gamma, numpy.exp(x) * alpha - alpha))

    @wraplog()
    def test_onnxt_runtime_sequence_at(self):
        x = numpy.random.randn(20, 2).astype(  # pylint: disable=E1101
            numpy.float32)  # pylint: disable=E1101
        onx = OnnxSequenceAt(
            OnnxSequenceConstruct(
                'X', 'X', 'X',
                op_version=TARGET_OPSET),
            numpy.array(1, dtype=numpy.int64),
            op_version=TARGET_OPSET,
            output_names=['Y'])

        model_def = onx.to_onnx({'X': x.astype(numpy.float32)},
                                target_opset=TARGET_OPSET)
        oinf = OnnxInference(model_def)
        got = oinf.run({'X': x})
        output = got['Y']
        self.assertEqualArray(x, output)
        python_tested.append(OnnxSequenceAt)

    @wraplog()
    def test_onnxt_runtime_sequence_construct(self):
        x = numpy.random.randn(20, 2).astype(  # pylint: disable=E1101
            numpy.float32)  # pylint: disable=E1101
        onx = OnnxSequenceConstruct(
            'X', 'X', 'X', output_names=['Y'],
            op_version=TARGET_OPSET)
        model_def = onx.to_onnx({'X': x.astype(numpy.float32)},
                                target_opset=TARGET_OPSET)
        oinf = OnnxInference(model_def)
        got = oinf.run({'X': x})
        output = got['Y']
        self.assertEqualArray(len(output), 3)
        for i in range(0, len(output)):  # pylint: disable=C0200
            self.assertEqualArray(x, output[i])
        python_tested.append(OnnxSequenceConstruct)

    @wraplog()
    def test_onnxt_runtime_shape(self):
        x = numpy.random.randn(20, 2).astype(  # pylint: disable=E1101
            numpy.float32)  # pylint: disable=E1101
        y = x.shape
        onx = OnnxShape('X', output_names=['Y'],
                        op_version=TARGET_OPSET)
        model_def = onx.to_onnx({'X': x.astype(numpy.float32)},
                                target_opset=TARGET_OPSET)
        self._check_shape_inference(OnnxShape, model_def)
        oinf = OnnxInference(model_def)
        got = oinf.run({'X': x})
        self.assertEqualArray(y, got['Y'])
        self.common_expected_shapes_types(
            oinf, {'X': x}, got, OnnxShape, model_def)
        python_tested.append(OnnxShape)

    @wraplog()
    def test_onnxt_runtime_sigmoid(self):
        self.common_test_onnxt_runtime_unary(OnnxSigmoid, logistic_sigmoid)

    @wraplog()
    def test_onnxt_runtime_sign(self):
        self.common_test_onnxt_runtime_unary(OnnxSign, numpy.sign)

    @wraplog()
    def test_onnxt_runtime_sin(self):
        self.common_test_onnxt_runtime_unary(OnnxSin, numpy.sin)

    @wraplog()
    def test_onnxt_runtime_sinh(self):
        self.common_test_onnxt_runtime_unary(OnnxSinh, numpy.sinh)

    @wraplog()
    def test_onnxt_runtime_size(self):
        x = numpy.random.randn(20, 2).astype(  # pylint: disable=E1101
            numpy.float32)  # pylint: disable=E1101
        y = x.size
        onx = OnnxSize('X', output_names=['Y'],
                       op_version=TARGET_OPSET)
        model_def = onx.to_onnx({'X': x.astype(numpy.float32)},
                                target_opset=TARGET_OPSET)
        self._check_shape_inference(OnnxSize, model_def)
        oinf = OnnxInference(model_def)
        got = oinf.run({'X': x})
        self.assertEqualArray(y, got['Y'])
        self.common_expected_shapes_types(
            oinf, {'X': x}, got, OnnxSize, model_def)
        python_tested.append(OnnxSize)

    @wraplog()
    def test_onnxt_runtime_slice(self):
        for opset in range(9, TARGET_OPSET + 1):
            if opset > TARGET_OPSET:
                continue
            with self.subTest(opset=opset):
                # steps
                x = numpy.random.randn(20, 10, 5).astype(  # pylint: disable=E1101
                    numpy.float32)  # pylint: disable=E1101
                y = x[0:3:2, 0:10:2]
                starts = numpy.array([0, 0], dtype=numpy.int64)
                ends = numpy.array([3, 10], dtype=numpy.int64)
                axes = numpy.array([0, 1], dtype=numpy.int64)
                steps = numpy.array([2, 2], dtype=numpy.int64)
                if opset < 10:
                    onx = OnnxSlice('X', starts=starts, ends=ends, axes=axes,
                                    output_names=['Y'], op_version=opset)
                    y = x[0:3, 0:10]
                else:
                    onx = OnnxSlice('X', starts, ends, axes, steps,
                                    output_names=['Y'], op_version=opset)
                model_def = onx.to_onnx({'X': x.astype(numpy.float32)},
                                        target_opset=opset)
                self._check_shape_inference(OnnxSlice, model_def)
                oinf = OnnxInference(model_def)
                got = oinf.run({'X': x})
                self.assertEqualArray(y, got['Y'])
                self.common_expected_shapes_types(
                    oinf, {'X': x}, got, OnnxSlice, model_def)

                # other
                x = numpy.random.randn(20, 10, 5).astype(  # pylint: disable=E1101
                    numpy.float32)
                y = x[0:3, 0:10]
                starts = numpy.array([0, 0], dtype=numpy.int64)
                ends = numpy.array([3, 10], dtype=numpy.int64)
                if opset < 10:
                    onx = OnnxSlice('X', starts=starts, ends=ends,
                                    output_names=['Y'], op_version=opset)
                else:
                    onx = OnnxSlice('X', starts, ends, output_names=['Y'],
                                    op_version=opset)
                model_def = onx.to_onnx({'X': x.astype(numpy.float32)},
                                        target_opset=opset)
                self._check_shape_inference(OnnxSlice, model_def)
                got = OnnxInference(model_def).run({'X': x})
                self.assertEqualArray(y, got['Y'])

                x = numpy.random.randn(20, 10, 5).astype(  # pylint: disable=E1101
                    numpy.float32)
                y = x[0:3, 0:10]
                starts = numpy.array([0, 0], dtype=numpy.int64)
                ends = numpy.array([3, 10], dtype=numpy.int64)
                axes = numpy.array([0, 1], dtype=numpy.int64)
                if opset < 10:
                    onx = OnnxSlice('X', starts=starts, ends=ends, axes=axes,
                                    output_names=['Y'], op_version=opset)
                else:
                    onx = OnnxSlice('X', starts, ends, axes, output_names=['Y'],
                                    op_version=opset)
                model_def = onx.to_onnx({'X': x.astype(numpy.float32)},
                                        target_opset=opset)
                self._check_shape_inference(OnnxSlice, model_def)
                got = OnnxInference(model_def).run({'X': x})
                self.assertEqualArray(y, got['Y'])

                if opset < 10:
                    continue
                x = numpy.random.randn(20, 10, 5).astype(  # pylint: disable=E1101
                    numpy.float32)
                y = x[0:3:-1, 0:10:2]
                starts = numpy.array([0, 0], dtype=numpy.int64)
                ends = numpy.array([3, 10], dtype=numpy.int64)
                axes = numpy.array([0, 1], dtype=numpy.int64)
                steps = numpy.array([-1, 2], dtype=numpy.int64)
                onx = OnnxSlice('X', starts, ends, axes, steps, output_names=['Y'],
                                op_version=opset)
                model_def = onx.to_onnx({'X': x.astype(numpy.float32)},
                                        target_opset=opset)
                got = OnnxInference(model_def).run({'X': x})
                self.assertEqualArray(y, got['Y'])
        python_tested.append(OnnxSlice)

    @wraplog()
    def test_onnxt_runtime_slice_step_none(self):
        # opset=13, 14, ...
        for opset in [13, 14, 15, TARGET_OPSET]:
            if opset > TARGET_OPSET:
                continue
            with self.subTest(opset=opset):
                # steps
                x = numpy.random.randn(20, 10, 5).astype(  # pylint: disable=E1101
                    numpy.float32)  # pylint: disable=E1101
                y = x[0:3, 0:10]
                starts = numpy.array([0, 0], dtype=numpy.int64)
                ends = numpy.array([3, 10], dtype=numpy.int64)
                axes = numpy.array([0, 1], dtype=numpy.int64)
                onx = OnnxSlice('X', starts, ends, axes,
                                output_names=['Y'], op_version=opset)
                model_def = onx.to_onnx({'X': x.astype(numpy.float32)},
                                        target_opset=opset)
                got = OnnxInference(model_def).run({'X': x})
                self.assertEqualArray(y, got['Y'])

    @wraplog()
    def test_onnxt_runtime_split(self):
        # opset=13, 14, ...
        for opset in [10, 11, 12, 13, 14, 15, TARGET_OPSET]:
            if opset > TARGET_OPSET:
                continue
            with self.subTest(opset=opset):
                x = numpy.array([1., 2., 3., 4., 5., 6.]).astype(numpy.float32)
                y = [numpy.array([1., 2.]).astype(numpy.float32),
                     numpy.array([3., 4.]).astype(numpy.float32),
                     numpy.array([5., 6.]).astype(numpy.float32)]
                onx = OnnxSplitApi11(
                    'X', axis=0, split=[2, 2, 2], output_names=['Y1', 'Y2', 'Y3'],
                    op_version=opset)
                model_def = onx.to_onnx(
                    {'X': x.astype(numpy.float32)}, target_opset=opset)
                oinf = OnnxInference(model_def)
                got = oinf.run({'X': x})
                self.assertEqualArray(y[0], got['Y1'])
                self.assertEqualArray(y[1], got['Y2'])
                self.assertEqualArray(y[2], got['Y3'])
                self.common_expected_shapes_types(
                    oinf, {'X': x}, got, OnnxSplit, model_def)

                onx = OnnxSplitApi11(
                    'X', axis=0, output_names=['Y1', 'Y2', 'Y3'],
                    op_version=opset)
                model_def = onx.to_onnx(
                    {'X': x.astype(numpy.float32)}, target_opset=opset)
                got = OnnxInference(model_def).run({'X': x})
                self.assertEqualArray(y[0], got['Y1'])
                self.assertEqualArray(y[1], got['Y2'])
                self.assertEqualArray(y[2], got['Y3'])

                x = numpy.array([[1., 2., 3., 4., 5., 6.],
                                 [7., 8., 9., 10., 11., 12.]]).astype(numpy.float32)
                y = [numpy.array([[1., 2.], [7., 8.]]).astype(numpy.float32),
                     numpy.array([[3., 4., 5., 6.], [9., 10., 11., 12.]]).astype(numpy.float32)]
                onx = OnnxSplitApi11(
                    'X', axis=1, split=[2, 4], output_names=['Y1', 'Y2'],
                    op_version=opset)
                model_def = onx.to_onnx(
                    {'X': x.astype(numpy.float32)}, target_opset=opset)
                got = OnnxInference(model_def).run({'X': x})
                self.assertEqualArray(y[0], got['Y1'])
                self.assertEqualArray(y[1], got['Y2'])
        python_tested.append(OnnxSplit)

    @wraplog()
    def test_onnxt_runtime_sqrt(self):
        self.common_test_onnxt_runtime_unary(OnnxSqrt, numpy.sqrt)

    @wraplog()
    def test_onnxt_runtime_squeeze(self):
        # opset=13, 14, ...
        for opset in [10, 11, 12, 13, 14, 15, TARGET_OPSET]:
            if opset > TARGET_OPSET:
                continue
            with self.subTest(opset=opset):
                x = numpy.random.randn(20, 1).astype(  # pylint: disable=E1101
                    numpy.float32)  # pylint: disable=E1101
                y = numpy.squeeze(x)
                onx = OnnxSqueezeApi11(
                    'X', axes=[1], output_names=['Y'], op_version=opset)
                model_def = onx.to_onnx({'X': x.astype(numpy.float32)},
                                        target_opset=opset)
                self._check_shape_inference(OnnxSqueeze, model_def)
                oinf = OnnxInference(model_def)
                got = oinf.run({'X': x})
                self.assertEqualArray(y, got['Y'])
                self.common_expected_shapes_types(
                    oinf, {'X': x}, got, OnnxSqueeze, model_def)

                x = numpy.random.randn(1, 20).astype(  # pylint: disable=E1101
                    numpy.float32)  # pylint: disable=E1101
                y = numpy.squeeze(x)
                onx = OnnxSqueezeApi11(
                    'X', axes=[0], output_names=['Y'], op_version=opset)
                model_def = onx.to_onnx({'X': x.astype(numpy.float32)},
                                        target_opset=opset)
                self._check_shape_inference(OnnxSqueeze, model_def)
                got = OnnxInference(model_def).run({'X': x})
                self.assertEqualArray(y, got['Y'])
        python_tested.append(OnnxSqueeze)

    @wraplog()
    def test_onnxt_runtime_softmax(self):
        self.common_test_onnxt_runtime_unary(OnnxSoftmax, softmax)

    @wraplog()
    def test_onnxt_runtime_sub(self):
        self.common_test_onnxt_runtime_binary(OnnxSub, lambda x, y: x - y)

    @wraplog()
    def test_onnxt_runtime_sum(self):
        self.common_test_onnxt_runtime_binary(OnnxSum, lambda x, y: x + y)

    @wraplog()
    def test_onnxt_runtime_tan(self):
        self.common_test_onnxt_runtime_unary(OnnxTan, numpy.tan)

    @wraplog()
    def test_onnxt_runtime_tanh(self):
        self.common_test_onnxt_runtime_unary(OnnxTanh, numpy.tanh)

    @wraplog()
    def test_onnxt_runtime_topk0(self):
        X = numpy.array([[0, 1, 2, 3, 4],
                         [1, -1, -2, 4, 5],
                         [2, -2, -3, 5, -4]],
                        dtype=numpy.float32)

        # axis=1, k=0
        onx = OnnxTopK('X', numpy.array([0], dtype=numpy.int64),
                       axis=1, output_names=['Y', 'Yi'],
                       op_version=TARGET_OPSET)
        model_def = onx.to_onnx({'X': X.astype(numpy.float32)},
                                outputs=[('Y', FloatTensorType(X.shape)),
                                         ('Yi', Int64TensorType(X.shape))],
                                target_opset=TARGET_OPSET)
        self._check_shape_inference(OnnxTopK, model_def)
        oinf = OnnxInference(model_def)
        got = oinf.run({'X': X})
        self.assertEqual(list(sorted(got)), ['Y', 'Yi'])
        self.assertEqual(got['Y'].size, 0)
        self.assertEqual(got['Yi'].size, 0)
        self.common_expected_shapes_types(
            oinf, {'X': X}, got, OnnxTopK, model_def)

    @wraplog()
    def test_onnxt_runtime_topk(self):
        X = numpy.array([[0, 1, 2, 3, 4],
                         [1, -1, -2, 4, 5],
                         [2, -2, -3, 5, -4]],
                        dtype=numpy.float32)

        # axis=1, k=2
        onx = OnnxTopK('X', numpy.array([2], dtype=numpy.int64),
                       axis=1, output_names=['Y', 'Yi'],
                       op_version=TARGET_OPSET)
        model_def = onx.to_onnx({'X': X.astype(numpy.float32)},
                                outputs=[('Y', FloatTensorType(X.shape)),
                                         ('Yi', Int64TensorType(X.shape))],
                                target_opset=TARGET_OPSET)
        oinf = OnnxInference(model_def)
        got = oinf.run({'X': X})
        self.assertEqual(list(sorted(got)), ['Y', 'Yi'])
        exp = numpy.array([[4., 3.],
                           [5., 4.],
                           [5., 2.]],
                          dtype=numpy.float32)
        self.assertEqualArray(exp, got['Y'])
        exp = numpy.array([[4, 3],
                           [4, 3],
                           [3, 0]],
                          dtype=numpy.int64)
        self.assertEqualArray(exp, got['Yi'])

        # axis=0, k=2
        onx = OnnxTopK('X', numpy.array([2], dtype=numpy.int64),
                       axis=0, output_names=['Y', 'Yi'],
                       op_version=TARGET_OPSET)
        model_def = onx.to_onnx({'X': X.astype(numpy.float32)},
                                outputs=[('Y', FloatTensorType(X.shape)),
                                         ('Yi', Int64TensorType(X.shape))],
                                target_opset=TARGET_OPSET)
        self._check_shape_inference(OnnxTopK, model_def)
        oinf = OnnxInference(model_def)
        got = oinf.run({'X': X})
        self.assertEqual(list(sorted(got)), ['Y', 'Yi'])
        exp = numpy.array([[2., 1., 2., 5., 5.],
                           [1., -1., -2., 4., 4.]],
                          dtype=numpy.float32)
        self.assertEqualArray(exp, got['Y'])

        # axis=-1, k=2
        onx = OnnxTopK('X', numpy.array([2], dtype=numpy.int64),
                       axis=-1, output_names=['Y', 'Yi'],
                       op_version=TARGET_OPSET)
        model_def = onx.to_onnx({'X': X.astype(numpy.float32)},
                                outputs=[('Y', FloatTensorType(X.shape)),
                                         ('Yi', Int64TensorType(X.shape))],
                                target_opset=TARGET_OPSET)
        oinf = OnnxInference(model_def)
        got = oinf.run({'X': X})
        self.assertEqual(list(sorted(got)), ['Y', 'Yi'])
        exp = numpy.array([[4., 3.],
                           [5., 4.],
                           [5., 2.]],
                          dtype=numpy.float32)
        self.assertEqualArray(exp, got['Y'])
        python_tested.append(OnnxTopK)

    @wraplog()
    def test_onnxt_runtime_topk2(self):
        X = numpy.array([[-0., -0.08000002, -2., -2.88000023]],
                        dtype=numpy.float32)

        # axis=-1, k=-1
        onx = OnnxTopK('X', numpy.array([1], dtype=numpy.int64),
                       axis=1, output_names=['Y', 'Yi'],
                       op_version=TARGET_OPSET)
        model_def = onx.to_onnx({'X': X.astype(numpy.float32)},
                                outputs=[('Y', FloatTensorType(X.shape)),
                                         ('Yi', Int64TensorType(X.shape))],
                                target_opset=TARGET_OPSET)
        self._check_shape_inference(OnnxTopK, model_def)
        oinf = OnnxInference(model_def)
        got = oinf.run({'X': X})
        self.assertEqual(list(sorted(got)), ['Y', 'Yi'])
        exp = numpy.array([[0.]],
                          dtype=numpy.float32)
        self.assertEqualArray(exp, got['Y'])
        exp = numpy.array([[0.]],
                          dtype=numpy.int64)
        self.assertEqualArray(exp, got['Yi'])

    @wraplog()
    def test_onnxt_runtime_transpose(self):
        X = numpy.array([[0, 1, 2, 3, 4],
                         [1, -1, -2, 4, 5],
                         [2, -2, -3, 5, -4]],
                        dtype=numpy.float32)

        onx = OnnxTranspose('X', perm=[0, 1], output_names=['Y'],
                            op_version=TARGET_OPSET)
        model_def = onx.to_onnx({'X': X.astype(numpy.float32)},
                                target_opset=TARGET_OPSET)
        self._check_shape_inference(OnnxTranspose, model_def)
        oinf = OnnxInference(model_def)
        got = oinf.run({'X': X})
        self.assertEqual(list(sorted(got)), ['Y'])
        self.assertEqualArray(X, got['Y'])
        self.common_expected_shapes_types(
            oinf, {'X': X}, got, OnnxTranspose, model_def)

        X = numpy.array([[0, 1, 2, 3, 4],
                         [1, -1, -2, 4, 5],
                         [2, -2, -3, 5, -4]],
                        dtype=numpy.float32)

        onx = OnnxTranspose('X', perm=[1, 0], output_names=['Y'],
                            op_version=TARGET_OPSET)
        model_def = onx.to_onnx({'X': X.astype(numpy.float32)},
                                target_opset=TARGET_OPSET)
        self._check_shape_inference(OnnxTranspose, model_def)
        oinf = OnnxInference(model_def)
        got = oinf.run({'X': X})
        self.assertEqual(list(sorted(got)), ['Y'])
        self.assertEqualArray(X.T, got['Y'])
        python_tested.append(OnnxTranspose)

    @wraplog()
    def test_onnxt_runtime_unsqueeze(self):
        # opset=13, 14, ...
        for opset in [10, 11, 12, 13, 14, 15, TARGET_OPSET]:
            if opset > TARGET_OPSET:
                continue
            with self.subTest(opset=opset):
                x = numpy.random.randn(1, 3, 1, 5).astype(numpy.float32)
                y = numpy.expand_dims(x, axis=-2)
                onx = OnnxUnsqueezeApi11(
                    'X', axes=[-2], output_names=['Y'], op_version=opset)
                model_def = onx.to_onnx({'X': x.astype(numpy.float32)},
                                        target_opset=opset)
                self._check_shape_inference(OnnxUnsqueeze, model_def)
                oinf = OnnxInference(model_def)
                got = oinf.run({'X': x})
                self.assertEqualArray(y, got['Y'])
                self.common_expected_shapes_types(
                    oinf, {'X': x}, got, OnnxUnsqueeze, model_def)

                x = numpy.random.randn(3, 4, 5).astype(numpy.float32)
                y = numpy.expand_dims(x, axis=2)
                y = numpy.expand_dims(y, axis=4)
                y = numpy.expand_dims(y, axis=5)
                onx = OnnxUnsqueezeApi11(
                    'X', axes=[2, 4, 5], output_names=['Y'], op_version=opset)
                model_def = onx.to_onnx({'X': x.astype(numpy.float32)},
                                        target_opset=opset)
                self._check_shape_inference(OnnxUnsqueeze, model_def)
                got = OnnxInference(model_def).run({'X': x})
                self.assertEqualArray(y, got['Y'])
        python_tested.append(OnnxUnsqueeze)

    @wraplog()
    def test_onnxt_runtime_trilu(self):
        self.common_test_onnxt_runtime_unary(
            OnnxTrilu, lambda x: numpy.triu(x, 0))

    @wraplog()
    def test_cpp_topk_min_1(self):
        X = numpy.array([1, -1], dtype=numpy.float64)
        to1 = topk_sorted_implementation(X, 1, 0, 0)
        to2 = topk_element_min_double(X, 1, False, 50)
        self.assertEqualArray(to1[1], to2)
        v2 = topk_element_fetch_double(X, to2)
        self.assertEqualArray(to1[0], v2)

        X = numpy.array([1, -1], dtype=numpy.float64)
        to1 = topk_sorted_implementation(X, 2, 0, 0)
        to2 = topk_element_min_double(X, 2, False, 50)
        self.assertEqual(set(to1[1]), set(to2))

        X = numpy.array([1, -1], dtype=numpy.float64)
        to1 = topk_sorted_implementation(X, 2, 0, 0)
        to2 = topk_element_min_double(X, 2, True, 50)
        self.assertEqualArray(to1[1], to2)
        v2 = topk_element_fetch_double(X, to2)
        self.assertEqualArray(to1[0], v2)

        X = numpy.array([1, -1, -2, 4, 5], dtype=numpy.float64)
        to1 = topk_sorted_implementation(X, 2, 0, 0)
        to2 = topk_element_min_double(X, 2, True, 50)
        self.assertEqualArray(to1[1], to2)
        v2 = topk_element_fetch_double(X, to2)
        self.assertEqualArray(to1[0], v2)

        X = numpy.array([1, -1, -2, 4, 5], dtype=numpy.float64)
        to1 = topk_sorted_implementation(X, 3, 0, 0)
        to2 = topk_element_min_double(X, 3, True, 50)
        self.assertEqualArray(to1[1], to2)
        v2 = topk_element_fetch_double(X, to2)
        self.assertEqualArray(to1[0], v2)

        X = numpy.array([1, -1, -2, 4, 5], dtype=numpy.float64)
        to1 = topk_sorted_implementation(X, 4, 0, 0)
        to2 = topk_element_min_double(X, 4, True, 50)
        self.assertEqualArray(to1[1], to2)
        v2 = topk_element_fetch_double(X, to2)
        self.assertEqualArray(to1[0], v2)

        X = numpy.array([1, -1, -2, 4, 5], dtype=numpy.float32)
        to1 = topk_sorted_implementation(X, 4, 0, 0)
        to2 = topk_element_min_float(X, 4, True, 50)
        self.assertEqualArray(to1[1], to2)
        v2 = topk_element_fetch_float(X, to2)
        self.assertEqualArray(to1[0], v2)

    @wraplog()
    def test_cpp_topk_min_2(self):
        X = numpy.array([[0, 1, 2, 3, 4],
                         [1, -1, -2, 4, 5],
                         [2, -2, -3, 5, -4]],
                        dtype=numpy.int64)
        to1 = topk_sorted_implementation(X, 2, 1, 0)
        to2 = topk_element_min_int64(X, 2, True, 50)
        self.assertEqualArray(to1[1], to2)
        v2 = topk_element_fetch_int64(X, to2)
        self.assertEqualArray(to1[0], v2)

        X = numpy.array([[0, 1, 2, 3, 4],
                         [1, -1, -2, 4, 5],
                         [2, -2, -3, 5, -4]],
                        dtype=numpy.float32)
        to1 = topk_sorted_implementation(X, 2, 1, 0)
        to2 = topk_element_min_float(X, 2, True, 50)
        self.assertEqualArray(to1[1], to2)
        v2 = topk_element_fetch_float(X, to2)
        self.assertEqualArray(to1[0], v2)

        X = numpy.array([[0, 1, 2, 3, 4],
                         [1, -1, -2, 4, 5],
                         [2, -2, -3, 5, -4]],
                        dtype=numpy.float64)
        to1 = topk_sorted_implementation(X, 2, 1, 0)
        to2 = topk_element_min_double(X, 2, True, 50)
        self.assertEqualArray(to1[1], to2)
        v2 = topk_element_fetch_double(X, to2)
        self.assertEqualArray(to1[0], v2)

        to1 = topk_sorted_implementation(X, 3, 1, 0)
        to2 = topk_element_min_double(X, 3, True, 50)
        self.assertEqualArray(to1[1], to2)
        v2 = topk_element_fetch_double(X, to2)
        self.assertEqualArray(to1[0], v2)

        to1 = topk_sorted_implementation(X, 4, 1, 0)
        to2 = topk_element_min_double(X, 4, True, 50)
        self.assertEqualArray(to1[1], to2)
        v2 = topk_element_fetch_double(X, to2)
        self.assertEqualArray(to1[0], v2)

    @wraplog()
    def test_cpp_topk_max_1(self):
        X = numpy.array([1, -1], dtype=numpy.float64)
        to1 = topk_sorted_implementation(X, 1, 0, 1)
        to2 = topk_element_max_double(X, 1, False, 50)
        self.assertEqualArray(to1[1], to2)
        v2 = topk_element_fetch_double(X, to2)
        self.assertEqualArray(to1[0], v2)

        X = numpy.array([1, -1], dtype=numpy.float64)
        to1 = topk_sorted_implementation(X, 2, 0, 1)
        to2 = topk_element_max_double(X, 2, False, 50)
        self.assertEqual(set(to1[1]), set(to2))

        X = numpy.array([1, -1], dtype=numpy.float64)
        to1 = topk_sorted_implementation(X, 2, 0, 1)
        to2 = topk_element_max_double(X, 2, True, 50)
        self.assertEqualArray(to1[1], to2)
        v2 = topk_element_fetch_double(X, to2)
        self.assertEqualArray(to1[0], v2)

        X = numpy.array([1, -1, -2, 4, 5], dtype=numpy.float64)
        to1 = topk_sorted_implementation(X, 2, 0, 1)
        to2 = topk_element_max_double(X, 2, True, 50)
        self.assertEqualArray(to1[1], to2)
        v2 = topk_element_fetch_double(X, to2)
        self.assertEqualArray(to1[0], v2)

        X = numpy.array([1, -1, -2, 4, 5], dtype=numpy.float64)
        to1 = topk_sorted_implementation(X, 3, 0, 1)
        to2 = topk_element_max_double(X, 3, True, 50)
        self.assertEqualArray(to1[1], to2)
        v2 = topk_element_fetch_double(X, to2)
        self.assertEqualArray(to1[0], v2)

        X = numpy.array([1, -1, -2, 4, 5], dtype=numpy.float64)
        to1 = topk_sorted_implementation(X, 4, 0, 1)
        to2 = topk_element_max_double(X, 4, True, 50)
        self.assertEqualArray(to1[1], to2)
        v2 = topk_element_fetch_double(X, to2)
        self.assertEqualArray(to1[0], v2)

        X = numpy.array([1, -1, -2, 4, 5], dtype=numpy.float32)
        to1 = topk_sorted_implementation(X, 4, 0, 1)
        to2 = topk_element_max_float(X, 4, True, 50)
        self.assertEqualArray(to1[1], to2)
        v2 = topk_element_fetch_float(X, to2)
        self.assertEqualArray(to1[0], v2)

    @wraplog()
    def test_cpp_topk_max_2(self):
        X = numpy.array([[0, 1, 2, 3, 4],
                         [1, -1, -2, 4, 5],
                         [2, -2, -3, 5, -4]],
                        dtype=numpy.int64)
        to1 = topk_sorted_implementation(X, 2, 1, 1)
        to2 = topk_element_max_int64(X, 2, True, 50)
        self.assertEqualArray(to1[1], to2)
        v2 = topk_element_fetch_int64(X, to2)
        self.assertEqualArray(to1[0], v2)

        X = numpy.array([[0, 1, 2, 3, 4],
                         [1, -1, -2, 4, 5],
                         [2, -2, -3, 5, -4]],
                        dtype=numpy.float32)
        to1 = topk_sorted_implementation(X, 2, 1, 1)
        to2 = topk_element_max_float(X, 2, True, 50)
        self.assertEqualArray(to1[1], to2)
        v2 = topk_element_fetch_float(X, to2)
        self.assertEqualArray(to1[0], v2)

        X = numpy.array([[0, 1, 2, 3, 4],
                         [1, -1, -2, 4, 5],
                         [2, -2, -3, 5, -4]],
                        dtype=numpy.float64)
        to1 = topk_sorted_implementation(X, 2, 1, 1)
        to2 = topk_element_max_double(X, 2, True, 50)
        self.assertEqualArray(to1[1], to2)
        v2 = topk_element_fetch_double(X, to2)
        self.assertEqualArray(to1[0], v2)

        to1 = topk_sorted_implementation(X, 3, 1, 1)
        to2 = topk_element_max_double(X, 3, True, 50)
        self.assertEqualArray(to1[1], to2)
        v2 = topk_element_fetch_double(X, to2)
        self.assertEqualArray(to1[0], v2)

        to1 = topk_sorted_implementation(X, 4, 1, 1)
        to2 = topk_element_max_double(X, 4, True, 50)
        self.assertEqualArray(to1[1], to2)
        v2 = topk_element_fetch_double(X, to2)
        self.assertEqualArray(to1[0], v2)

    @wraplog()
    def test_cpp_topk_max_openmp(self):
        X = numpy.random.randn(100, 10).astype(  # pylint: disable=E1101
            numpy.float64)  # pylint: disable=E1101
        to1 = topk_sorted_implementation(X, 2, 1, 1)
        to2 = topk_element_max_double(X, 2, True, 50)
        self.assertEqualArray(to1[1], to2)
        v2 = topk_element_fetch_double(X, to2)
        self.assertEqualArray(to1[0], v2)

    @wraplog()
    def test_cpp_pairwise(self):
        X = numpy.full((20, 4), 1, dtype=numpy.float32)
        X[::2, 3] = 20
        X[1::5, 1] = 30
        X[::5, 2] = 40
        cd = cdist(X[:10], X[10:])
        to1 = topk_sorted_implementation(cd, 3, 1, 1)
        to2 = topk_element_max_double(cd, 3, True, 50)
        self.assertEqualArray(to1[1], to2)

    @unittest.skipIf(onnx_opset_version() < 12, reason="new API not available")
    @wraplog()
    def test_make_sparse_tensor_12(self):
        values = [1.1, 2.2, 3.3, 4.4, 5.5]
        values_tensor = make_tensor(
            name='test', data_type=TensorProto.FLOAT,  # pylint: disable=E1101
            dims=(5, ), vals=values)
        indices = [1, 3, 5, 7, 9]
        indices_tensor = make_tensor(
            name='test_indices', data_type=TensorProto.INT64,  # pylint: disable=E1101
            dims=(5, ), vals=indices)
        dense_shape = [10]
        sparse = make_sparse_tensor(values_tensor, indices_tensor, dense_shape)
        self.assertEqual(sparse.values, values_tensor)  # pylint: disable=E1101
        self.assertEqual(
            sparse.indices, indices_tensor)  # pylint: disable=E1101
        self.assertEqual(sparse.dims, dense_shape)  # pylint: disable=E1101

        opset_tests = [
            (TARGET_OPSET, OnnxConstant),
            (11, OnnxConstant_11)]

        if (not sys.platform.startswith('win') or
                compare_module_version(onnx_version, (1, 8, 0)) != 0):
            # to_onnx fails for opset, it is expected
            # but it makes python crash on python for onnx 1.8.0
            opset_tests.append((9, OnnxConstant_9))

        for opset, cls in opset_tests:
            for ty, nty in [('float', numpy.float32),
                            ('int', numpy.int64),
                            ('string', numpy_str)]:
                with self.subTest(opset=opset, type=ty):
                    X = numpy.array([0.1, 0.2], dtype=numpy.float32)
                    if opset >= 12:
                        if ty == 'float':
                            cst = cls(value_floats=X, op_version=opset,
                                      output_names=['cst'])
                            tty = FloatTensorType
                        elif ty == 'int':
                            cst = cls(value_ints=(X + 1).astype(nty), op_version=opset,
                                      output_names=['cst'])
                            tty = Int64TensorType
                        elif ty == 'string':
                            cst = cls(value_strings=X.astype(nty), op_version=opset,
                                      output_names=['cst'])
                            tty = StringTensorType
                        else:
                            raise AssertionError(
                                "{}-{} not tested.".format(ty, nty))
                    elif ty != 'float':
                        continue
                    else:
                        cst = cls(value=X, op_version=opset)
                        nty = numpy.float32
                        tty = FloatTensorType
                    onx = OnnxAdd('X', cst, op_version=opset,
                                  output_names=['Y'])
                    try:
                        model_def = onx.to_onnx(
                            {'X': X.astype(nty)}, target_opset=opset,
                            outputs=[('Y', tty()), ('cst', tty())])
                    except RuntimeError as e:
                        if opset == 9:
                            continue
                        raise e
                    try:
                        oinf = OnnxInference(model_def)
                    except RuntimeError as e:
                        raise AssertionError(
                            "Unable to load the model:\n{}".format(model_def)) from e
                    if tty == StringTensorType:
                        continue
                    try:
                        got = oinf.run({'X': X.astype(nty)})
                    except Exception as e:
                        rows = []

                        def bprint(*args):
                            rows.append(str(args))  # pylint: disable=W0640
                        try:
                            oinf.run({'X': X.astype(nty)},  # opset=13, 14, ...
                                     verbose=13, fLOG=bprint)
                        except Exception:  # pylint: disable=W0703
                            pass
                        raise AssertionError(
                            "Execution issue\n{}\n----\n{}".format(
                                "\n".join(map(str, rows)),
                                model_def)) from e
                    if ty == 'float':
                        vexp = X * 2
                    else:
                        vexp = X.astype(nty) + 1
                    if opset >= 11:
                        self.assertEqual(list(sorted(got)), [
                                         'Y', 'cst'])
                        self.assertEqualArray(vexp, got['Y'])
                    else:
                        self.assertEqual(list(sorted(got)), ['Y', 'cst'])
                        self.assertEqualArray(vexp, got['Y'])

    @wraplog()
    def test_make_constant(self):
        X = numpy.array([0.1, 0.2], dtype=numpy.float32)
        values = [1.1, 2.2]
        exp = numpy.array([1.2, 2.4], dtype=numpy.float32)

        opset_tests = [
            (TARGET_OPSET, OnnxConstant),
            (13, OnnxConstant_13),
            (12, OnnxConstant_12),
            (11, OnnxConstant_11),
            (9, OnnxConstant_9)]

        expected_type = {15: Constant_12, 14: Constant_12,
                         12: Constant_12, 13: Constant_12,
                         11: Constant_11, 9: Constant_9}

        if (not sys.platform.startswith('win') or
                compare_module_version(onnx_version, (1, 8, 0)) != 0):
            # to_onnx fails for opset, it is expected
            # but it makes python crash on python for onnx 1.8.0
            opset_tests.append((9, OnnxConstant_9))

        for opset, cls in opset_tests:
            with self.subTest(opset=opset):
                if opset >= 12:
                    cst = cls(value_floats=values, op_version=opset)
                else:
                    cst = cls(value=values, op_version=opset)
                onx = OnnxAdd('X', cst, op_version=opset)
                try:
                    model_def = onx.to_onnx({'X': X.astype(numpy.float32)},
                                            target_opset=opset)
                except RuntimeError as e:
                    if opset == 9:
                        continue
                    raise e
                try:
                    oinf = OnnxInference(model_def)
                except RuntimeError as e:
                    raise AssertionError(
                        "Unable to load the model:\n{}".format(model_def)) from e
                ope = oinf.sequence_[0].ops_
                self.assertIsInstance(ope, expected_type[opset])
                got = oinf.run({'X': X})
                if opset >= 11:
                    self.assertEqual(list(sorted(got)), ['Ad_C0'])
                    self.assertEqualArray(exp, got['Ad_C0'])
                else:
                    self.assertEqual(list(sorted(got)), ['Ad_C0'])
                    self.assertEqualArray(exp, got['Ad_C0'])

    def test_op_constant(self):
        for opv in [9, 10, 11, 12, 13, 14, 15]:  # opset=13, 14, ...
            for dtype in [numpy.float32, numpy.float64,
                          numpy.int32, numpy.int64]:
                with self.subTest(opv=opv, dtype=dtype):
                    X = numpy.array([1], dtype=dtype)
                    pX = from_array(X)
                    op = OnnxAdd('X', OnnxConstant(op_version=opv, value=pX),
                                 output_names=['Y'], op_version=opv)
                    onx = op.to_onnx({'X': X})
                    oinf = OnnxInference(onx)
                    res = oinf.run({'X': X})
                    self.assertEqualArray(res['Y'], X + X)


if __name__ == "__main__":
    # Working
    # TestOnnxrtPythonRuntime().test_onnxt_runtime_hardswish()
    unittest.main(verbosity=2)<|MERGE_RESOLUTION|>--- conflicted
+++ resolved
@@ -46,11 +46,7 @@
     OnnxEinsum, OnnxEqual, OnnxErf, OnnxExp, OnnxExpand, OnnxEyeLike,
     OnnxFlatten, OnnxFloor,
     OnnxGreater, OnnxGreaterOrEqual, OnnxGemm, OnnxGlobalAveragePool,
-<<<<<<< HEAD
-    OnnxHardSwish,
-=======
-    OnnxHardSigmoid,
->>>>>>> ad03f33c
+    OnnxHardSigmoid, OnnxHardSwish,
     OnnxIdentity, OnnxIsNaN,
     OnnxLeakyRelu, OnnxLess, OnnxLessOrEqual,
     OnnxLog, OnnxLogSoftmax, OnnxLpNormalization,
@@ -2471,8 +2467,12 @@
         self.common_test_onnxt_runtime_binary(
             OnnxGreaterOrEqual, numpy.greater_equal)
 
-    @wraplog()
-<<<<<<< HEAD
+    def test_onnxt_runtime_hard_sigmoid(self):
+        self.common_test_onnxt_runtime_unary(
+            OnnxHardSigmoid, lambda x: numpy.maximum(
+                0, numpy.minimum(1, x * 0.2 + 0.5)))
+
+    @wraplog()
     def test_onnxt_runtime_hardswish(self):
 
         def hardswish(x):
@@ -2481,12 +2481,6 @@
             return x * numpy.maximum(0, numpy.minimum(1, alfa * x + beta))
 
         self.common_test_onnxt_runtime_unary(OnnxHardSwish, hardswish)
-=======
-    def test_onnxt_runtime_hard_sigmoid(self):
-        self.common_test_onnxt_runtime_unary(
-            OnnxHardSigmoid, lambda x: numpy.maximum(
-                0, numpy.minimum(1, x * 0.2 + 0.5)))
->>>>>>> ad03f33c
 
     @wraplog()
     def test_onnxt_runtime_identity(self):
