--- conflicted
+++ resolved
@@ -90,11 +90,7 @@
     OnnxSize, OnnxSlice,
     OnnxSoftmax, OnnxSoftmaxCrossEntropyLoss,
     OnnxSoftplus, OnnxSoftsign,
-<<<<<<< HEAD
-    OnnxSpaceToDepth, OnnxSplit,
-=======
     OnnxSpaceToDepth, OnnxSplit, OnnxSplitApi18,
->>>>>>> 71dadc71
     OnnxSqrt, OnnxSub, OnnxSum,
     OnnxSqueeze, OnnxSqueezeApi11,
     OnnxSTFT,
@@ -5012,11 +5008,7 @@
                 y = [numpy.array([1., 2.]).astype(numpy.float32),
                      numpy.array([3., 4.]).astype(numpy.float32),
                      numpy.array([5., 6.]).astype(numpy.float32)]
-<<<<<<< HEAD
-                onx = OnnxSplitApi(
-=======
                 onx = OnnxSplitApi18(
->>>>>>> 71dadc71
                     'X', axis=0, split=[2, 2, 2], output_names=['Y1', 'Y2', 'Y3'],
                     op_version=opset)
                 model_def = onx.to_onnx(
@@ -5029,11 +5021,7 @@
                 self.common_expected_shapes_types(
                     oinf, {'X': x}, got, OnnxSplit, model_def)
 
-<<<<<<< HEAD
-                onx = OnnxSplitApi(
-=======
                 onx = OnnxSplitApi18(
->>>>>>> 71dadc71
                     'X', axis=0, output_names=['Y1', 'Y2', 'Y3'],
                     op_version=opset)
                 model_def = onx.to_onnx(
@@ -5047,11 +5035,7 @@
                                  [7., 8., 9., 10., 11., 12.]]).astype(numpy.float32)
                 y = [numpy.array([[1., 2.], [7., 8.]]).astype(numpy.float32),
                      numpy.array([[3., 4., 5., 6.], [9., 10., 11., 12.]]).astype(numpy.float32)]
-<<<<<<< HEAD
-                onx = OnnxSplitApi(
-=======
                 onx = OnnxSplitApi18(
->>>>>>> 71dadc71
                     'X', axis=1, split=[2, 4], output_names=['Y1', 'Y2'],
                     op_version=opset)
                 model_def = onx.to_onnx(
