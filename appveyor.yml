--- conflicted
+++ resolved
@@ -10,11 +10,7 @@
 
 install:
   - "%PYTHON%\\python -m pip install --upgrade pip"
-<<<<<<< HEAD
-  - pip install wheel
-=======
   - pip install wheel versioneer
->>>>>>> cfb73ac9
   - "%PYTHON%\\Scripts\\pip install -r requirements.txt"
 
 build: off
