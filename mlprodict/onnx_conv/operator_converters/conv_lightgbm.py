--- conflicted
+++ resolved
@@ -13,13 +13,8 @@
 from skl2onnx.proto import onnx_proto
 from skl2onnx.common.shape_calculator import (
     calculate_linear_regressor_output_shapes,
-<<<<<<< HEAD
-    calculate_linear_classifier_output_shapes
-)
-=======
     calculate_linear_classifier_output_shapes)
 from skl2onnx.common.data_types import guess_numpy_type
->>>>>>> a82bac18
 
 
 def calculate_lightgbm_output_shapes(operator):
@@ -36,11 +31,7 @@
         return calculate_linear_classifier_output_shapes(operator)
     if objective.startswith('regression'):
         return calculate_linear_regressor_output_shapes(operator)
-<<<<<<< HEAD
-    raise NotImplementedError(
-=======
     raise NotImplementedError(  # pragma: no cover
->>>>>>> a82bac18
         "Objective '{}' is not implemented yet.".format(objective))
 
 
