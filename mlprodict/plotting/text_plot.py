--- conflicted
+++ resolved
@@ -473,12 +473,8 @@
 
 def onnx_simple_text_plot(model, verbose=False, att_display=None,
                           add_links=False, recursive=False, functions=True,
-<<<<<<< HEAD
-                          level=0):
-=======
                           raise_exc=True, sub_graphs_names=None,
                           level=1):
->>>>>>> 9bcdad99
     """
     Displays an ONNX graph into text.
 
@@ -489,14 +485,10 @@
     :param add_links: displays links of the right side
     :param recursive: display subgraphs as well
     :param functions: display functions as well
-<<<<<<< HEAD
-    :param level: sub graph level
-=======
     :param raise_exc: raises an exception if the model is not valid,
         otherwise tries to continue
     :param sub_graphs_names: list of sub-graphs names
     :param level: sub-graph level
->>>>>>> 9bcdad99
     :return: str
 
     An ONNX graph is printed the following way:
@@ -882,16 +874,6 @@
 
     # subgraphs
     for node, name, g in subgraphs:
-<<<<<<< HEAD
-        if level == 0:
-            rows.append('----- subgraph ---- %s - %s - att.%s=' % (
-                node.op_type, node.name, name))
-        res = onnx_simple_text_plot(
-            g, verbose=verbose, att_display=att_display,
-            add_links=add_links, recursive=recursive,
-            level=level + 1)
-        res = "\n".join("  " + li for li in res.split('\n'))
-=======
         rows.append('----- subgraph ---- %s - %s - att.%s=%s -- level=%d' % (
             node.op_type, node.name, name, _get_subgraph_name(id(g)),
             level))
@@ -899,7 +881,6 @@
             g, verbose=verbose, att_display=att_display,
             add_links=add_links, recursive=recursive,
             sub_graphs_names=sub_graphs_names, level=level + 1)
->>>>>>> 9bcdad99
         rows.append(res)
 
     # functions
