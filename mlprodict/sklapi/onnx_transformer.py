# coding: utf-8
"""
@file
@brief Wraps runtime into a :epkg:`scikit-learn` transformer.
"""
from io import BytesIO
import numpy
import pandas
import onnx
from onnx import helper
from sklearn.base import BaseEstimator, TransformerMixin
from skl2onnx.algebra.onnx_operator_mixin import OnnxOperatorMixin
from skl2onnx.proto import TensorProto
from skl2onnx.helpers.onnx_helper import load_onnx_model, enumerate_model_node_outputs
from skl2onnx.helpers.onnx_helper import select_model_inputs_outputs
from skl2onnx.common.data_types import (
    FloatTensorType, DoubleTensorType,
    Int64TensorType)
from ..onnxrt import OnnxInference
from ..onnxrt.onnx2py_helper import _var_as_dict


class OnnxTransformer(BaseEstimator, TransformerMixin, OnnxOperatorMixin):
    """
    Calls :epkg:`onnxruntime` or the runtime implemented
    in this package to transform input based on a ONNX graph.
    It follows :epkg:`scikit-learn` API
    so that it can be included in a :epkg:`scikit-learn` pipeline.
    See notebook :ref:`transferlearningrst` for an example.

<<<<<<< HEAD
    Parameters
    ----------

    onnx_bytes: bytes
    output_name: string
        requested output name or None to request all and
        have method *transform* to store all of them in a dataframe
    enforce_float32: boolean
=======
    :param onnx_bytes: bytes
    :param output_name: string
        requested output name or None to request all and
        have method *transform* to store all of them in a dataframe
    :param enforce_float32: boolean
>>>>>>> a82bac18
        :epkg:`onnxruntime` only supports *float32*,
        :epkg:`scikit-learn` usually uses double floats, this parameter
        ensures that every array of double floats is converted into
        single floats
<<<<<<< HEAD
    runtime: string, defined the runtime to use
        as described in @see cl OnnxInference.
=======
    :param runtime: string, defined the runtime to use
        as described in @see cl OnnxInference.
    :param change_batch_size: some models are converted for
        a specific batch size, this parameter changes it,
        None to avoid changing it, 0 to fix an undefined
        first dimension
    :param reshape: reshape the output to get
        a matrix and not a multidimensional array
>>>>>>> a82bac18
    """

    def __init__(self, onnx_bytes, output_name=None, enforce_float32=True,
                 runtime='python', change_batch_size=None, reshape=False):
        BaseEstimator.__init__(self)
        TransformerMixin.__init__(self)
        self.onnx_bytes = (onnx_bytes
                           if not hasattr(onnx_bytes, 'SerializeToString')
                           else onnx_bytes.SerializeToString())
        self.output_name = output_name
        self.enforce_float32 = enforce_float32
        self.runtime = runtime
        self.change_batch_size = change_batch_size
        self.reshape = reshape

    def __repr__(self):  # pylint: disable=W0222
        """
        usual
        """
        ob = self.onnx_bytes
        if len(ob) > 20:
            ob = ob[:10] + b"..." + ob[-10:]
        return ("{0}(onnx_bytes={1}, output_name={2}, enforce_float32={3}, "
                "runtime='{4}')".format(
                    self.__class__.__name__, ob, self.output_name,
                    self.enforce_float32, self.runtime))

    def fit(self, X=None, y=None, **fit_params):
        """
        Loads the :epkg:`ONNX` model.

        :param X: unused
        :param y: unused
        :return: self
        """
        from ..onnxrt.optim.onnx_helper import change_input_first_dimension
        onx = onnx.load(BytesIO(self.onnx_bytes))

        output_names = set(
            o.name for o in onx.graph.output)  # pylint: disable=E1101
        updated = False
        if (self.output_name is not None and
                self.output_name not in output_names):
            # The model refers to intermediate outputs.
            onx = select_model_inputs_outputs(
                onx, outputs=[self.output_name])
            updated = True

        if self.change_batch_size is not None:
            onx = change_input_first_dimension(
                onx, self.change_batch_size)
            updated = True

        onnx_bytes = (
            onx.SerializeToString() if updated else self.onnx_bytes)
        self.onnxrt_ = OnnxInference(onnx_bytes, runtime=self.runtime)
        self.inputs_ = self.onnxrt_.input_names
        return self

    def _check_arrays(self, inputs):
        """
        Ensures that double floats are converted into single floats
        if *enforce_float32* is True or raises an exception.
        """
        for k in inputs:
            v = inputs[k]
            if isinstance(v, numpy.ndarray):
                if v.dtype == numpy.float64:
                    if self.enforce_float32:
                        inputs[k] = v.astype(numpy.float32)
                    else:
                        raise TypeError(  # pragma: no cover
                            "onnxunruntime only supports floats. Input '{0}' "
                            "should be converted.".format(k))

    def transform(self, X, y=None, **inputs):
        """
        Runs the predictions. If *X* is a dataframe,
        the function assumes every columns is a separate input,
        otherwise, *X* is considered as a first input and *inputs*
        can be used to specify extra inputs.

        :param X: iterable, data to process
            (or first input if several expected)
        :param y: unused
        :param inputs: :epkg:`ONNX` graph support multiple inputs,
            each column of a dataframe is converted into as many inputs if
            *X* is a dataframe, otherwise, *X* is considered as the first input
            and *inputs* can be used to specify the other ones
        :return: :epkg:`DataFrame`
        """
        if not hasattr(self, "onnxrt_"):
            raise AttributeError(  # pragma: no cover
                "Transform OnnxTransformer must be fit first.")
        rt_inputs = {}
        if isinstance(X, pandas.DataFrame):
            for c in X.columns:
                rt_inputs[c] = X[c]
        elif isinstance(X, numpy.ndarray):
            rt_inputs[self.inputs_[0]] = X
        elif isinstance(X, dict) and len(inputs) == 0:
            for k, v in X.items():
                rt_inputs[k] = v
        elif isinstance(X, list):
            if len(self.inputs_) == 1:
                rt_inputs[self.inputs_[0]] = numpy.array(X)
            else:
                for i in range(len(self.inputs_)):
                    rt_inputs[self.inputs_[i]] = [row[i] for row in X]

        for k, v in inputs.items():
            rt_inputs[k] = v

        names = ([self.output_name]
                 if self.output_name else self.onnxrt_.output_names)
        self._check_arrays(rt_inputs)
        doutputs = self.onnxrt_.run(rt_inputs)
        outputs = [doutputs[n] for n in names]

        if self.reshape:
            n = outputs[0].shape[0]
            outputs = [o.reshape((n, -1)) for o in outputs]

        if self.output_name or len(outputs) == 1:
            if isinstance(outputs[0], list):
                return pandas.DataFrame(outputs[0])
            return outputs[0]

        names = self.output_name if self.output_name else [
<<<<<<< HEAD
            o.name for o in self.onnxrt_.output_names]
=======
            o for o in self.onnxrt_.output_names]
>>>>>>> a82bac18
        return pandas.DataFrame({k: v for k, v in zip(names, outputs)})

    def fit_transform(self, X, y=None, **inputs):
        """
        Loads the *ONNX* model and runs the predictions.

        :param X: iterable, data to process
            (or first input if several expected)
        :param y: unused
        :param inputs: :epkg:`ONNX` graph support multiple inputs,
            each column of a dataframe is converted into as many inputs if
            *X* is a dataframe, otherwise, *X* is considered as the first input
            and *inputs* can be used to specify the other ones
        :return: :epkg:`DataFrame`
        """
        return self.fit(X, y=y, **inputs).transform(X, y)

    @staticmethod
    def enumerate_create(onnx_bytes, output_names=None, enforce_float32=True):
        """
        Creates multiple *OnnxTransformer*,
        one for each requested intermediate node.

        onnx_bytes : bytes
        output_names: string
            requested output names or None to request all and
            have method *transform* to store all of them in a dataframe
        enforce_float32 : boolean
            :epkg:`onnxruntime` only supports *float32*,
            :epkg:`scikit-learn` usually uses double floats, this parameter
            ensures that every array of double floats is converted into
            single floats
        :return: iterator on OnnxTransformer *('output name', OnnxTransformer)*
        """
        selected = None if output_names is None else set(output_names)
        model = load_onnx_model(onnx_bytes)
        for out in enumerate_model_node_outputs(model):
            m = select_model_inputs_outputs(model, out)
            if selected is None or out in selected:
                tr = OnnxTransformer(m.SerializeToString(),
                                     enforce_float32=enforce_float32)
                yield out, tr

    def onnx_parser(self, scope=None, inputs=None):
        """
        Returns a parser for this model.
        """
        if inputs:
            self.parsed_inputs_ = inputs

        def parser():
<<<<<<< HEAD
            if (not hasattr(self, 'onnxrt_') or  # pragma: no cover
                    not hasattr(self.onnxrt_, 'output_names')):
                raise RuntimeError('OnnxTransformer not fit.')
=======
            if (not hasattr(self, 'onnxrt_') or
                    not hasattr(self.onnxrt_, 'output_names')):
                raise RuntimeError(  # pragma: no cover
                    'OnnxTransformer not fit.')
>>>>>>> a82bac18
            return self.onnxrt_.output_names
        return parser

    def onnx_shape_calculator(self):
        def shape_calculator(operator):
            cout = self.onnxrt_.output_names
            if len(operator.outputs) != len(cout):
                raise RuntimeError(  # pragma: no cover
                    "Mismatched number of outputs: {} != {}."
                    "".format(len(operator.outputs), len(cout)))
            for out_op, out in zip(operator.outputs, self.onnxrt_.obj.graph.output):
                var = _var_as_dict(out)
                if var['type']['kind'] != 'tensor':
                    raise NotImplementedError(  # pragma: no cover
                        "Noy yet implemented for output:\n{}".format(out))
                shape = var['type']['shape']
                if shape[0] == 0:
                    shape = ('None',) + tuple(shape[1:])
                elem = var['type']['elem']
                if elem == 'float':
                    out_op.type = FloatTensorType(shape=shape)
                elif elem == 'int64':
                    out_op.type = Int64TensorType(shape=shape)
                elif elem == 'double':
                    out_op.type = DoubleTensorType(shape=shape)
                else:
<<<<<<< HEAD
                    raise NotImplementedError(
=======
                    raise NotImplementedError(  # pragma: no cover
>>>>>>> a82bac18
                        "Not yet implemented for elem_type:\n{}".format(elem))
        return shape_calculator

    def onnx_converter(self):
        """
        Returns a converter for this model.
        If not overloaded, it fetches the converter
        mapped to the first *scikit-learn* parent
        it can find.
        """
        def copy_inout(inout, scope, new_name):
            shape = [s.dim_value for s in inout.type.tensor_type.shape.dim]
            value_info = helper.make_tensor_value_info(
                new_name, inout.type.tensor_type.elem_type, shape)
            return value_info

        def clean_variable_name(name, scope):
            return scope.get_unique_variable_name(name)

        def clean_operator_name(name, scope):
            return scope.get_unique_operator_name(name)

        def clean_initializer_name(name, scope):
            return scope.get_unique_variable_name(name)

        def converter(scope, operator, container):
            op = operator.raw_operator

            graph = op.onnxrt_.obj.graph
            name_mapping = {}
            node_mapping = {}
            for node in graph.node:
                name = node.name
                if name is not None:
                    node_mapping[node.name] = clean_initializer_name(
                        node.name, scope)
                for o in node.input:
                    name_mapping[o] = clean_variable_name(o, scope)
                for o in node.output:
                    name_mapping[o] = clean_variable_name(o, scope)
            for o in graph.initializer:
                name_mapping[o.name] = clean_operator_name(o.name, scope)

            inputs = [copy_inout(o, scope, name_mapping[o.name])
                      for o in graph.input]
            outputs = [copy_inout(o, scope, name_mapping[o.name])
                       for o in graph.output]

            for inp, to in zip(operator.inputs, inputs):
                n = helper.make_node('Identity', [inp.onnx_name], [to.name],
                                     name=clean_operator_name('Identity', scope))
                container.nodes.append(n)

            for inp, to in zip(outputs, operator.outputs):
                n = helper.make_node('Identity', [inp.name], [to.onnx_name],
                                     name=clean_operator_name('Identity', scope))
                container.nodes.append(n)

            for node in graph.node:
                n = helper.make_node(
                    node.op_type,
                    [name_mapping[o] for o in node.input],
                    [name_mapping[o] for o in node.output],
                    name=node_mapping[node.name] if node.name else None,
                    domain=node.domain if node.domain else None)
                n.attribute.extend(node.attribute)  # pylint: disable=E1101
                container.nodes.append(n)

            for o in graph.initializer:
                as_str = o.SerializeToString()
                tensor = TensorProto()
                tensor.ParseFromString(as_str)
                tensor.name = name_mapping[o.name]
                container.initializers.append(tensor)

            # opset
            for oimp in op.onnxrt_.obj.opset_import:
                container.node_domain_version_pair_sets.add(
                    (oimp.domain, oimp.version))

        return converter

    @property
    def opsets(self):
        """
        Returns the opsets as dictionary ``{domain: opset}``.
        """
        if hasattr(self, 'onnxrt_'):
            model = self.onnxrt_.obj
        else:
            model = load_onnx_model(self.onnx_bytes)
        res = {}
        for oimp in model.opset_import:
            res[oimp.domain] = oimp.version
        return res<|MERGE_RESOLUTION|>--- conflicted
+++ resolved
@@ -28,30 +28,15 @@
     so that it can be included in a :epkg:`scikit-learn` pipeline.
     See notebook :ref:`transferlearningrst` for an example.
 
-<<<<<<< HEAD
-    Parameters
-    ----------
-
-    onnx_bytes: bytes
-    output_name: string
-        requested output name or None to request all and
-        have method *transform* to store all of them in a dataframe
-    enforce_float32: boolean
-=======
     :param onnx_bytes: bytes
     :param output_name: string
         requested output name or None to request all and
         have method *transform* to store all of them in a dataframe
     :param enforce_float32: boolean
->>>>>>> a82bac18
         :epkg:`onnxruntime` only supports *float32*,
         :epkg:`scikit-learn` usually uses double floats, this parameter
         ensures that every array of double floats is converted into
         single floats
-<<<<<<< HEAD
-    runtime: string, defined the runtime to use
-        as described in @see cl OnnxInference.
-=======
     :param runtime: string, defined the runtime to use
         as described in @see cl OnnxInference.
     :param change_batch_size: some models are converted for
@@ -60,7 +45,6 @@
         first dimension
     :param reshape: reshape the output to get
         a matrix and not a multidimensional array
->>>>>>> a82bac18
     """
 
     def __init__(self, onnx_bytes, output_name=None, enforce_float32=True,
@@ -190,11 +174,7 @@
             return outputs[0]
 
         names = self.output_name if self.output_name else [
-<<<<<<< HEAD
-            o.name for o in self.onnxrt_.output_names]
-=======
             o for o in self.onnxrt_.output_names]
->>>>>>> a82bac18
         return pandas.DataFrame({k: v for k, v in zip(names, outputs)})
 
     def fit_transform(self, X, y=None, **inputs):
@@ -246,16 +226,10 @@
             self.parsed_inputs_ = inputs
 
         def parser():
-<<<<<<< HEAD
-            if (not hasattr(self, 'onnxrt_') or  # pragma: no cover
-                    not hasattr(self.onnxrt_, 'output_names')):
-                raise RuntimeError('OnnxTransformer not fit.')
-=======
             if (not hasattr(self, 'onnxrt_') or
                     not hasattr(self.onnxrt_, 'output_names')):
                 raise RuntimeError(  # pragma: no cover
                     'OnnxTransformer not fit.')
->>>>>>> a82bac18
             return self.onnxrt_.output_names
         return parser
 
@@ -282,11 +256,7 @@
                 elif elem == 'double':
                     out_op.type = DoubleTensorType(shape=shape)
                 else:
-<<<<<<< HEAD
-                    raise NotImplementedError(
-=======
                     raise NotImplementedError(  # pragma: no cover
->>>>>>> a82bac18
                         "Not yet implemented for elem_type:\n{}".format(elem))
         return shape_calculator
 
