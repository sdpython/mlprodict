--- conflicted
+++ resolved
@@ -22,11 +22,8 @@
     asinh as nx_asinh,
     atan as nx_atan,
     atanh as nx_atanh,
-<<<<<<< HEAD
+    ceil as nx_ceil,
     clip as nx_clip,
-=======
-    ceil as nx_ceil,
->>>>>>> 7ad72e3a
     cos as nx_cos,
     cosh as nx_cosh,
     erf as nx_erf,
@@ -115,6 +112,12 @@
     return nx_atanh(x)
 
 
+@onnxnumpy_np(signature=NDArraySameTypeSameShape("floats"))
+def ceil(x):
+    "ceil"
+    return nx_ceil(x)
+
+
 @onnxnumpy_np(
     signature=NDArrayType(("all", "all?", "all?"), "all"))
 def clip(x, a_min=None, a_max=None):
@@ -123,12 +126,6 @@
 
 
 @onnxnumpy_np(signature=NDArraySameTypeSameShape("floats"))
-def ceil(x):
-    "ceil"
-    return nx_ceil(x)
-
-
-@onnxnumpy_np(signature=NDArraySameTypeSameShape("floats"))
 def cos(x):
     "cos"
     return nx_cos(x)
