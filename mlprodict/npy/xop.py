--- conflicted
+++ resolved
@@ -2644,14 +2644,9 @@
         # common parts
         if len(input_names) != len(inputs):
             raise RuntimeError(  # pragma: no cover
-<<<<<<< HEAD
                 "Mismatch between (%d != %d)\n%s\nand\n%s." % (
                     len(input_names), len(inputs),
                     pprint.pformat(input_names), pprint.pformat(inputs)))
-=======
-                "Mismatch between (%r != %r) %r and %r." % (
-                    len(input_names), len(inputs), input_names, inputs))
->>>>>>> 2207c957
 
         if isinstance(input_names, list):
             d_input_names = {}
