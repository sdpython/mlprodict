# -*- encoding: utf-8 -*-
# pylint: disable=E0203,E1101,C0111
"""
@file
@brief Runtime operator.
"""
from ...onnx_tools.onnx2py_helper import guess_dtype
from ..shape_object import ShapeObject
from ._op import OpRun


class If(OpRun):

    atts = {
        'then_branch': None,
        'else_branch': None,
    }

    def __init__(self, onnx_node, desc=None, **options):
        OpRun.__init__(self, onnx_node, desc=desc,
                       expected_attributes=If.atts,
                       **options)
        if not hasattr(self.then_branch, 'run'):
            raise RuntimeError(  # pragma: no cover
                "Parameter 'then_branch' must have a method 'run', "
                "type {}.".format(type(self.then_branch)))
        if not hasattr(self.else_branch, 'run'):
            raise RuntimeError(  # pragma: no cover
                "Parameter 'else_branch' must have a method 'run', "
                "type {}.".format(type(self.else_branch)))

        self._run_meth_then = (self.then_branch.run_in_scan
                               if hasattr(self.then_branch, 'run_in_scan')
                               else self.then_branch.run)
        self._run_meth_else = (self.else_branch.run_in_scan
                               if hasattr(self.else_branch, 'run_in_scan')
                               else self.else_branch.run)

    def need_context(self):
        "Share local scope."
        return True

    @property
    def additional_inputs(self):
        return list(set(self.then_branch.input_names).union(
            set(self.else_branch.input_names)))

    def _run(self, cond, context=None):  # pylint: disable=W0221
        if context is None:
            context = {}
        if len(self.then_branch.input_names) > 0:
            if len(context) == 0:
                raise RuntimeError(  # pragma: no cover
                    "context is empty but the graph needs {}.".format(
                        self.then_branch.input_names))
            for k in self.then_branch.input_names:
                if k not in context:
                    raise RuntimeError(  # pragma: no cover
                        "Unable to find named input '{}' in\n{}.".format(
                            k, "\n".join(sorted(context))))
        if len(self.else_branch.input_names) > 0:
            if len(context) == 0:
                raise RuntimeError(  # pragma: no cover
                    "context is empty but the graph needs {}.".format(
                        self.then_branch.input_names))
            for k in self.else_branch.input_names:
                if k not in context:
                    raise RuntimeError(  # pragma: no cover
                        "Unable to find named input '{}' in\n{}.".format(
                            k, "\n".join(sorted(context))))

<<<<<<< HEAD
        if all(cond):
            outputs = self._run_meth_then(context)
=======
        if len(cond.shape) > 0:
            if all(cond):
                outputs = self._run_meth_then(named_inputs)
                return tuple([outputs[name] for name in self.then_branch.output_names])
        elif cond:
            outputs = self._run_meth_then(named_inputs)
>>>>>>> cb0e2b2f
            return tuple([outputs[name] for name in self.then_branch.output_names])
        outputs = self._run_meth_else(context)
        return tuple([outputs[name] for name in self.else_branch.output_names])

    def _pick_shape(self, res, name):
        if name in res:
            return res[name]
        out = {o.name: o for o in self.then_branch.obj.graph.output}
        if name not in out:
            raise ValueError(  # pragma: no cover
                "Unable to find name=%r in %r or %r." % (
                    name, list(sorted(res)), list(sorted(out))))
        dt = out[name].type.tensor_type.elem_type
        return ShapeObject(None, guess_dtype(dt))

    def _infer_shapes(self, cond, named_inputs=None):  # pylint: disable=W0221
        res = self.then_branch._set_shape_inference_runtime()
        return tuple([self._pick_shape(res, name)
                     for name in self.then_branch.output_names])

    def _pick_type(self, res, name):
        if name in res:
            return res[name]
        out = {o.name: o for o in self.then_branch.obj.graph.output}
        if name not in out:
            raise ValueError(
                "Unable to find name=%r in %r or %r." % (
                    name, list(sorted(res)), list(sorted(out))))
        dt = out[name].type.tensor_type.elem_type
        return guess_dtype(dt)

    def _infer_types(self, cond, named_inputs=None):  # pylint: disable=W0221
        res = self.then_branch._set_type_inference_runtime()
        return tuple([self._pick_type(res, name)
                     for name in self.then_branch.output_names])<|MERGE_RESOLUTION|>--- conflicted
+++ resolved
@@ -69,17 +69,12 @@
                         "Unable to find named input '{}' in\n{}.".format(
                             k, "\n".join(sorted(context))))
 
-<<<<<<< HEAD
-        if all(cond):
-            outputs = self._run_meth_then(context)
-=======
         if len(cond.shape) > 0:
             if all(cond):
-                outputs = self._run_meth_then(named_inputs)
+                outputs = self._run_meth_then(context)
                 return tuple([outputs[name] for name in self.then_branch.output_names])
         elif cond:
-            outputs = self._run_meth_then(named_inputs)
->>>>>>> cb0e2b2f
+            outputs = self._run_meth_then(context)
             return tuple([outputs[name] for name in self.then_branch.output_names])
         outputs = self._run_meth_else(context)
         return tuple([outputs[name] for name in self.else_branch.output_names])
