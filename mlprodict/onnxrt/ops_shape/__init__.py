"""
@file
@brief Shortcut to *ops_shape*.
"""
from ._element_unary import (
    shape_abs, shape_acos, shape_acosh,
    shape_asin, shape_asinh, shape_atan, shape_atanh,
    shape_castlike, shape_ceil, shape_celu,
    shape_clip, shape_cos, shape_cosh,
<<<<<<< HEAD
    shape_elu, shape_erf, shape_exp, shape_floor,
=======
    shape_erf, shape_exp, shape_floor, shape_hardsigmoid,
>>>>>>> ad03f33c
    shape_identity, shape_isnan,
    shape_leakyrelu, shape_log, shape_logsoftmax,
    shape_neg, shape_not, shape_reciprocal, shape_relu, shape_round,
    shape_selu,
    shape_sigmoid, shape_sign, shape_sin, shape_sinh, shape_softmax,
    shape_sqrt, shape_tan, shape_tanh, shape_trilu)
from ._element_wise import (
    shape_add, shape_and,
    shape_div,
    shape_equal,
    shape_greater, shape_greaterorequal,
    shape_less, shape_lessorequal,
    shape_max, shape_min, shape_mod, shape_mul,
    shape_or,
    shape_pow,
    shape_sub)
from ._op_shape_op import shape_det


_shape_functions = {
    k: v for k, v in globals().items() if k.startswith("shape_")
}


def shape_dispatch(known_shape, node):
    """
    Calls the corresponding fucntion for every node.

    :param known_shape: known_shape for all results
    :param node: onnx node
    :return: was *known_shape* updated or not...
    """
    op_type = "shape_" + node.op_type.lower()
    if op_type in _shape_functions:
        return _shape_functions[op_type](known_shape, node)
    raise RuntimeError(  # pragma: no cover
        "Unable to find a corresponding function for operator type %r "
        "domain=%r among\n%s" % (
            node.op_type, node.domain,
            "\n".join(sorted(_shape_functions))))<|MERGE_RESOLUTION|>--- conflicted
+++ resolved
@@ -7,11 +7,8 @@
     shape_asin, shape_asinh, shape_atan, shape_atanh,
     shape_castlike, shape_ceil, shape_celu,
     shape_clip, shape_cos, shape_cosh,
-<<<<<<< HEAD
     shape_elu, shape_erf, shape_exp, shape_floor,
-=======
-    shape_erf, shape_exp, shape_floor, shape_hardsigmoid,
->>>>>>> ad03f33c
+    shape_hardsigmoid,
     shape_identity, shape_isnan,
     shape_leakyrelu, shape_log, shape_logsoftmax,
     shape_neg, shape_not, shape_reciprocal, shape_relu, shape_round,
